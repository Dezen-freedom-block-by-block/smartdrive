#  MIT License
#
#  Copyright (c) 2024 Dezen | freedom block by block
#
#  Permission is hereby granted, free of charge, to any person obtaining a copy
#  of this software and associated documentation files (the "Software"), to deal
#  in the Software without restriction, including without limitation the rights
#  to use, copy, modify, merge, publish, distribute, sublicense, and/or sell
#  copies of the Software, and to permit persons to whom the Software is
#  furnished to do so, subject to the following conditions:
#
#  The above copyright notice and this permission notice shall be included in all
#  copies or substantial portions of the Software.
#
#  THE SOFTWARE IS PROVIDED "AS IS", WITHOUT WARRANTY OF ANY KIND, EXPRESS OR
#  IMPLIED, INCLUDING BUT NOT LIMITED TO THE WARRANTIES OF MERCHANTABILITY,
#  FITNESS FOR A PARTICULAR PURPOSE AND NONINFRINGEMENT. IN NO EVENT SHALL THE
#  AUTHORS OR COPYRIGHT HOLDERS BE LIABLE FOR ANY CLAIM, DAMAGES OR OTHER
#  LIABILITY, WHETHER IN AN ACTION OF CONTRACT, TORT OR OTHERWISE, ARISING FROM,
#  OUT OF OR IN CONNECTION WITH THE SOFTWARE OR THE USE OR OTHER DEALINGS IN THE
#  SOFTWARE.

import os
import sqlite3
import time
from sqlite3 import Cursor
from typing import List, Optional, Union

from smartdrive.logging_config import logger
from smartdrive.commune.models import ModuleInfo
from smartdrive.models.event import StoreEvent, Action, StoreParams, StoreInputParams, RemoveEvent, RemoveInputParams, \
    EventParams, UserEvent, ChunkParams, ValidationEvent, StoreRequestEvent, StoreRequestInputParams, StoreRequestParams
from smartdrive.models.block import Block
from smartdrive.validator.config import config_manager
from smartdrive.validator.models.models import MinerWithChunk, File, Chunk

from communex.types import Ss58Address


class Database:
    _database_file_path = None
    _database_export_file_path = None

    def __init__(self):
        """
        Initialize the DatabaseManager and create the database schema if it does not exist.

        This constructor initializes the database manager with the specified database file paths
        and creates the necessary tables in the database if they do not already exist. It also sets
        the SQLite auto vacuum mode to FULL.

        Raises:
            sqlite3.Error: If there is an error creating the database tables.
        """
        self._database_file_path = config_manager.config.database_file
        self._database_export_file_path = config_manager.config.database_export_file

        if not self._database_exists():
            connection = sqlite3.connect(self._database_file_path)
            with connection:
                cursor = connection.cursor()
                cursor.execute("PRAGMA auto_vacuum=FULL;")

                create_file_table = '''
                    CREATE TABLE file (
                        uuid TEXT PRIMARY KEY,
                        user_ss58_address INTEGER,
                        total_chunks INTEGER,
                        file_size_bytes BIGINT,
                        removed INTEGER DEFAULT 0
                    )
                '''

                create_chunk_table = '''
                    CREATE TABLE chunk (
                        uuid TEXT PRIMARY KEY,
                        file_uuid TEXT,
                        event_uuid TEXT,
                        miner_ss58_address TEXT,
                        chunk_index INTEGER,
                        FOREIGN KEY (file_uuid) REFERENCES file(uuid) ON DELETE CASCADE,
                        FOREIGN KEY (event_uuid) REFERENCES events(uuid) ON DELETE CASCADE
                    )
                '''

                create_block_table = '''
                    CREATE TABLE block (
                        id BIGINT PRIMARY KEY,
                        proposer_ss58_address TEXT,
                        signed_block TEXT
                    )
                '''

                create_event_table = '''
                    CREATE TABLE events (
                        uuid TEXT PRIMARY KEY,
                        validator_ss58_address TEXT NOT NULL,
                        event_type INTEGER NOT NULL,
                        file_uuid TEXT NOT NULL,
                        event_signed_params TEXT NOT NULL,
                        user_ss58_address TEXT,
                        file_hash TEXT,
                        file_size_bytes BIGINT,
                        expiration_at INTEGER,
                        approved BOOLEAN,
                        input_signed_params TEXT,
                        block_id INTEGER NOT NULL,
                        FOREIGN KEY (block_id) REFERENCES block(id) ON DELETE CASCADE
                    )
                '''

                create_validation_table = '''
                    CREATE TABLE validation (
                        chunk_uuid TEXT PRIMARY KEY,
                        file_uuid TEXT NOT NULL,
                        miner_ss58_address TEXT NOT NULL,
                        user_ss58_address INTEGER NOT NULL,
                        sub_chunk_start INTEGER NOT NULL,
                        sub_chunk_end INTEGER NOT NULL,
                        sub_chunk_encoded TEXT NOT NULL,
                        expiration_ms INTEGER,
                        created_at INTEGER
                    )
                '''

                try:
                    _create_table_if_not_exists(cursor, 'file', create_file_table)
                    _create_table_if_not_exists(cursor, 'chunk', create_chunk_table)
                    _create_table_if_not_exists(cursor, 'block', create_block_table)
                    _create_table_if_not_exists(cursor, 'event', create_event_table)
                    _create_table_if_not_exists(cursor, 'validation', create_validation_table)
                    connection.commit()

                except sqlite3.Error:
                    logger.error("Database error", exc_info=True)
                    self._delete_database()
                    raise

    def _database_exists(self) -> bool:
        """
        Checks if the database file exists.

        This method checks if the database file specified in the instance exists
        in the file system.

        Returns:
            bool: True if the database file exists, False otherwise.
        """
        return os.path.isfile(self._database_file_path)

    def _delete_database(self) -> None:
        """
        Deletes the database file if it exists.

        This method deletes the database file specified in the instance if it exists
        in the file system.
        """
        if self._database_exists():
            os.remove(self._database_file_path)

    def insert_file(self, cursor: Cursor, file: File, event_uuid: str):
        """
        Inserts a file and its associated chunks into the database.

        This method inserts a new file record and its associated chunks into the database.

        Params:
            cursor (Cursor): The database cursor
            file (File): File to be inserted
            event_uuid (str): The event UUID where the File was created

        Raises:
            sqlite3.Error: If an error occurs during the database transaction.
        """
        cursor.execute('''
            INSERT INTO file (uuid, user_ss58_address, total_chunks, file_size_bytes)
            VALUES (?, ?, ?, ?)
        ''', (file.file_uuid, file.user_owner_ss58address, file.total_chunks, file.file_size_bytes))

        for chunk in file.chunks:
            cursor.execute('''
                INSERT INTO chunk (uuid, file_uuid, event_uuid, miner_ss58_address, chunk_index)
                VALUES (?, ?, ?, ?, ?)
            ''', (chunk.chunk_uuid, file.file_uuid, event_uuid, chunk.miner_ss58_address, chunk.chunk_index))

    def get_file(self, user_ss58_address: str, file_uuid: str) -> File | None:
        """
        Get a file from the database.

        This function gets a file with a given UUID in the database
        for a specific user identified by their SS58 address.

        Params:
            user_ss58_address: The SS58 address of the user who owns the file.
            file_uuid: The UUID of the file to be checked.

        Returns:
            file: file if the file exists, None otherwise.

        Raises:
            None explicitly, but logs an error message if an SQLite error occurs.
        """
        connection = None
        try:
            connection = sqlite3.connect(self._database_file_path)
            cursor = connection.cursor()
            cursor.execute(
                "SELECT uuid, user_ss58_address, total_chunks FROM file WHERE file.uuid = ? AND file.user_ss58_address = ? AND removed = 0 ",
                (f'{file_uuid}', f'{user_ss58_address}')
            )
            row = cursor.fetchone()
            if row is not None:
                result = File(user_owner_ss58address=row[1], total_chunks=row[2], file_uuid=row[0], chunks=[])
            else:
                result = None
        except sqlite3.Error:
            logger.error("Database error", exc_info=True)
            result = None
        finally:
            if connection:
                connection.close()
        return result

    def get_files_by_user(self, user_ss58_address: str) -> list[File]:
        """
        Get all files and their associated chunks from the database for a specific user
        identified by their SS58 address.

        This function retrieves all files that belong to a specific user (identified by their SS58 address)
        from the database, excluding those that have been marked as removed, along with their associated chunks.

        Params:
            user_ss58_address: The SS58 address of the user who owns the files.

        Returns:
            A list of File objects with associated chunks if any files exist, an empty list otherwise.

        Raises:
            None explicitly, but logs an error message if an SQLite error occurs.
        """
        connection = None
        try:
            connection = sqlite3.connect(self._database_file_path)
            cursor = connection.cursor()

            # Obtener los archivos del usuario que no han sido eliminados
            cursor.execute(
                "SELECT uuid, user_ss58_address, total_chunks, file_size_bytes FROM file WHERE file.user_ss58_address = ? AND removed = 0",
                (f'{user_ss58_address}',)
            )
            file_rows = cursor.fetchall()

            files = []
            for file_row in file_rows:
                file_uuid = file_row[0]

                # Obtener los chunks asociados al archivo actual
                cursor.execute(
                    "SELECT uuid, chunk_index, miner_ss58_address FROM chunk WHERE file_uuid = ?",
                    (file_uuid,)
                )
                chunk_rows = cursor.fetchall()

                # Crear una lista de chunks asociados a este archivo
                chunks = [
                    Chunk(chunk_uuid=row[0], chunk_index=row[1], miner_ss58_address=row[2], file_uuid=file_uuid)
                    for row in chunk_rows
                ]

                # Crear el objeto File con los chunks asociados
                file = File(
                    user_owner_ss58address=file_row[1],
                    total_chunks=file_row[2],
                    file_uuid=file_row[0],
                    file_size_bytes=file_row[3],
                    chunks=chunks
                )

                files.append(file)

            result = files

        except sqlite3.Error:
            logger.error("Database error", exc_info=True)
            result = []
        finally:
            if connection:
                connection.close()

        return result

    def get_unique_user_ss58_addresses(self) -> list[str]:
        """
        Get all unique user_ss58_address from the database.

        This function retrieves all distinct user SS58 addresses from the 'file' table
        in the database where the 'removed' flag is 0.

        Returns:
            List of unique user_ss58_address if successful, empty list otherwise.

        Raises:
            None explicitly, but logs an error message if an SQLite error occurs.
        """
        connection = None
        try:
            connection = sqlite3.connect(self._database_file_path)
            cursor = connection.cursor()
            cursor.execute(
                "SELECT DISTINCT user_ss58_address FROM file WHERE removed = 0"
            )
            rows = cursor.fetchall()
            result = [row[0] for row in rows]
        except sqlite3.Error:
            logger.error("Database error", exc_info=True)
            result = []
        finally:
            if connection:
                connection.close()
        return result

    def get_total_file_size_by_user(self, user_ss58_address: str, only_files: bool = False) -> int:
        """
        Get the total size of all files owned by a user.

        This function calculates the total file size in bytes for a user
        identified by their SS58 address.

        Params:
            user_ss58_address: The SS58 address of the user.

        Returns:
            total_size: The total file size in bytes for the given user.
        """
        connection = None
        try:
            connection = sqlite3.connect(self._database_file_path)
            cursor = connection.cursor()
            if only_files:
                cursor.execute(
                    """
                    SELECT SUM(file_size_bytes)
                    FROM file
                    WHERE user_ss58_address = ?
                    AND removed = 0
                    """,
                    (user_ss58_address,)
                )
            else:
                cursor.execute(
                    """
                        WITH active_events AS (
                        SELECT
                            COALESCE(SUM(e.file_size_bytes), 0) AS active_event_size
                        FROM
                            events e
                        LEFT JOIN
                            file f
                        ON
                            e.file_uuid = f.uuid
                        WHERE
                            e.user_ss58_address = ?
                            AND e.event_type = ?
                            AND e.expiration_at > ?
                            AND f.uuid IS NULL
                    ),
                    final_files AS (
                        SELECT
                            COALESCE(SUM(file_size_bytes), 0) AS file_size
                        FROM
                            file
                        WHERE
                            user_ss58_address = ?
                            AND removed = 0
                    )
                    SELECT
                        (SELECT file_size FROM final_files) + (SELECT active_event_size FROM active_events) AS total_storage_used;
                    """,
                    (user_ss58_address, Action.STORE_REQUEST.value, int(time.time()), user_ss58_address,)
                )
            result = cursor.fetchone()
            if result and result[0] is not None:
                total_size = result[0]
            else:
                total_size = 0
        except sqlite3.Error:
            logger.error("Database error", exc_info=True)
            total_size = 0
        finally:
            if connection:
                connection.close()
        return total_size

    def get_chunks(self, file_uuid: str, only_not_removed: bool = True) -> List[MinerWithChunk]:
        """
        Retrieves the miners' addresses and chunk hashes associated with a given file UUID.

        Params:
            file_uuid (str): The UUID of the file to search for.
            only_not_removed (bool): If True, only return chunks that haven't been marked as removed.
                                     If False, retrieves all chunks, including those marked as removed.

        Returns:
            List[MinerWithChunk]: A list of MinerWithChunk objects.
        """
        if only_not_removed:
            query = """
                SELECT c.miner_ss58_address, c.uuid, c.chunk_index
                FROM chunk c
                INNER JOIN file f ON c.file_uuid = f.uuid
                WHERE f.uuid = ? AND f.removed = 0;
            """
        else:
            query = """
                    SELECT c.miner_ss58_address, c.uuid, c.chunk_index
                    FROM chunk c
                    INNER JOIN file f ON c.file_uuid = f.uuid
                    WHERE f.uuid = ?;
                """
        connection = None
        try:
            connection = sqlite3.connect(self._database_file_path)
            cursor = connection.cursor()
            cursor.execute(query, (file_uuid, ))
            rows = cursor.fetchall()
            return [
                MinerWithChunk(
                    ss58_address=row[0],
                    chunk_uuid=row[1],
                    chunk_index=row[2]
                )
                for row in rows
            ]
        except sqlite3.Error:
            logger.error("Database error", exc_info=True)
            return []
        finally:
            if connection:
                connection.close()

    def get_validation_events_by_file_uuid(self, file_uuid: str) -> List[ValidationEvent]:
        """
        Retrieve a list of validation events with expiration information.

        This function queries the database to find validations by its file UUID. It constructs a list of `ValidationEvent`
        objects.

        Returns:
            List[ValidationEvent]: A list of `ValidationEvent` objects.

        Raises:
            sqlite3.Error: If there is an error accessing the database.
        """
        validation_events: list[ValidationEvent] = []
        connection = None
        try:
            connection = sqlite3.connect(self._database_file_path)
            cursor = connection.cursor()

            query = """
                SELECT chunk_uuid, miner_ss58_address, sub_chunk_start, sub_chunk_end, sub_chunk_encoded,
                    expiration_ms, created_at, file_uuid, user_ss58_address
                FROM validation
                WHERE validation.file_uuid = ?
            """

            cursor.execute(query, (file_uuid,))
            rows = cursor.fetchall()

            for row in rows:
                validation_event = ValidationEvent(
                    uuid=row["chunk_uuid"],
                    miner_ss58_address=row["miner_ss58_address"],
                    sub_chunk_start=row["sub_chunk_start"],
                    sub_chunk_end=row["sub_chunk_end"],
                    sub_chunk_encoded=row["sub_chunk_encoded"],
                    expiration_ms=row["expiration_ms"],
                    created_at=row["created_at"],
                    file_uuid=row["file_uuid"],
                    user_owner_ss58_address=row["user_ss58_address"]
                )
                validation_events.append(validation_event)

        except sqlite3.Error:
            logger.error("Database error", exc_info=True)
            return []
        finally:
            if connection:
                connection.close()

        return validation_events

    def get_store_request_event_approvement(self, store_request_event_uuid: str) -> Union[bool, None]:
        """
        Retrieve a StoreRequestEvent from the database based on the given UUID.

        This function attempts to retrieve a storage request event from a database using the provided event UUID.
        If the event is found in the database, it is returned as a `StoreRequestEvent` object. If the event is not found
        or a database error occurs, the function returns `None`.

        Args:
            store_request_event_uuid (str): The UUID of the storage request event to be retrieved.

        Returns:
            Union[StoreRequestEvent, None]:
                - An instance of `StoreRequestEvent` containing the event details if found.
                - `None` if the event is not found or if a database error occurs.

        Raises:
            sqlite3.Error: If a database error occurs during the execution of the query.
        """
        connection = None
        try:
            connection = sqlite3.connect(self._database_file_path)
            cursor = connection.cursor()

            query = """
                    SELECT approved
                    FROM events
                    WHERE uuid = ? AND event_type = ? AND expiration_at > ?
                """

            cursor.execute(query, (store_request_event_uuid, Action.STORE_REQUEST.value, int(time.time()),))
            row = cursor.fetchone()
            if row:
                return row[0] == 1
            else:
                return None
        except sqlite3.Error:
            logger.error("Database error", exc_info=True)
            return None
        finally:
            if connection:
                connection.close()

    def verify_file_uuid_for_event(self, file_uuid: str, event_uuid: str) -> bool:
        """
        Verify if the given file_uuid corresponds to the provided event_uuid in the events table.

        This function checks if the provided file_uuid is associated with the provided event_uuid
        in the database. It returns True if the association exists, False otherwise.

        Args:
            file_uuid (str): The UUID of the file to be verified.
            event_uuid (str): The UUID of the event to be checked against.

        Returns:
            bool: True if the file_uuid is associated with the event_uuid, False otherwise.

        Raises:
            sqlite3.Error: If a database error occurs during the execution of the query.
        """
        connection = None
        try:
            connection = sqlite3.connect(self._database_file_path)
            cursor = connection.cursor()

            query = """
                    SELECT 1
                    FROM events
                    WHERE file_uuid = ? AND uuid = ? AND expiration_at > ? AND approved = 1
                """

            cursor.execute(query, (file_uuid, event_uuid, int(time.time()),))
            row = cursor.fetchone()

            return bool(row)

        except sqlite3.Error:
            logger.error("Database error", exc_info=True)
            return False
        finally:
            if connection:
                connection.close()

    def get_validation_events_with_expiration(self) -> List[ValidationEvent]:
        """
        Retrieve a list of validation events with expiration information.

        This function queries the database to find files that have expiration information. It constructs a list of `ValidationEvent`
         objects.

        Returns:
            List[ValidationEvent]: A list of `ValidationEvent` objects.

        Raises:
            sqlite3.Error: If there is an error accessing the database.
        """
        validation_events: list[ValidationEvent] = []
        connection = None
        try:
            connection = sqlite3.connect(self._database_file_path)
            connection.row_factory = sqlite3.Row
            cursor = connection.cursor()

            query = '''
                SELECT chunk_uuid, miner_ss58_address, sub_chunk_start, sub_chunk_end, sub_chunk_encoded,
                    expiration_ms, created_at, file_uuid, user_ss58_address
                FROM validation
                WHERE expiration_ms IS NOT NULL AND created_at IS NOT NULL
            '''

            cursor.execute(query)
            rows = cursor.fetchall()

            for row in rows:
                validation_event = ValidationEvent(
                    uuid=row["chunk_uuid"],
                    miner_ss58_address=row["miner_ss58_address"],
                    sub_chunk_start=row["sub_chunk_start"],
                    sub_chunk_end=row["sub_chunk_end"],
                    sub_chunk_encoded=row["sub_chunk_encoded"],
                    expiration_ms=row["expiration_ms"],
                    created_at=row["created_at"],
                    file_uuid=row["file_uuid"],
                    user_owner_ss58_address=row["user_ss58_address"]
                )
                validation_events.append(validation_event)

        except sqlite3.Error:
            logger.error("Database error", exc_info=True)

        finally:
            if connection:
                connection.close()

        return validation_events

    def remove_file(self, file_uuid: str, cursor: Optional[Cursor] = None) -> bool:
        """
        Mark a file as removed in the database.

        This function mark a file as removed from the database identified by its UUID. It also removes the entries in the
        validation table since it will not be validated in the future.

        Params:
            cursor (sqlite3.Cursor): The database cursor.
            file_uuid: The UUID of the file to mark as removed.

        Raises:
            sqlite3.Error: If an error occurs during the database transaction.
        """
        if cursor is None:
            try:
                with sqlite3.connect(self._database_file_path) as connection:
                    cursor = connection.cursor()
                    cursor.execute("UPDATE file SET removed = 1 WHERE uuid = ?", (file_uuid,))
                    cursor.execute("DELETE FROM validation WHERE file_uuid = ?", (file_uuid,))
                    connection.commit()
                return True
            except sqlite3.Error as e:
                logger.error(f"Error removing file {file_uuid}: {str(e)}", exc_info=True)
                return False

        else:
            cursor.execute("UPDATE file SET removed = 1 WHERE uuid = ?", (file_uuid,))
            cursor.execute("DELETE FROM validation WHERE file_uuid = ?", (file_uuid,))
            return True

    def get_last_block_number(self) -> Optional[int]:
        """
        Retrieves the latest database block number, if exists.

        Returns:
            Optional[int]: The latest database block number as an integer if successful, or None if
            an error occurs or if the 'block' table is empty.
        """
        connection = None
        try:
            connection = sqlite3.connect(self._database_file_path)
            cursor = connection.cursor()
            cursor.execute("SELECT id FROM block ORDER BY id DESC LIMIT 1")
            result = cursor.fetchone()
            return result[0] if result else None
        except sqlite3.Error:
            logger.error("Database error", exc_info=True)
            return None
        finally:
            if connection:
                connection.close()

    def create_block(self, block: Block) -> bool:
        """
        Creates a block in the database with its associated events.

        Parameters:
            block (Block): The block to be created in the database.

        Returns:
            bool: True if the block and its events are successfully created, False otherwise.
        """
        logger.info(f"Creating block - {block.block_number}")

        connection = None
        try:
            connection = sqlite3.connect(self._database_file_path)
            connection.row_factory = sqlite3.Row
            with connection:
                cursor = connection.cursor()
                connection.execute('BEGIN TRANSACTION')

                cursor.execute(
                    'INSERT INTO block (id, proposer_ss58_address, signed_block) VALUES (?, ?, ?)',
                    (block.block_number, block.proposer_ss58_address, block.signed_block)
                )

                for event in block.events:
                    self._process_event(cursor, event, block.block_number)

                connection.commit()
            return True
        except sqlite3.Error:
            if connection:
                connection.rollback()
            logger.error("Database error", exc_info=True)
            return False
        except Exception as e:
            logger.error(f"Failed to create block: {str(e)}", exc_info=True)
            return False
        finally:
            if connection:
                connection.close()

<<<<<<< HEAD
    def _process_event(self, cursor, event: Union[StoreEvent, RemoveEvent], block_id: int):
=======
    def _process_event(self, cursor, event: Union[StoreEvent, RemoveEvent, StoreRequestEvent], block_id: int):
>>>>>>> 6b30f026
        """
        Processes an event and executes the necessary operations in the database.

        Parameters:
            cursor (sqlite3.Cursor): The database cursor.
            event Union[StoreEvent, RemoveEvent]: The specific Event object (StoreEvent, RemoveEvent).
            block_id (int): The ID of the block to which the event belongs.

        Raises:
            sqlite3.Error: If an error occurs during the database transaction.
        """
        event_type = event.get_event_action().value
        validator_ss58_address = event.validator_ss58_address
        event_signed_params = event.event_signed_params

        file_uuid = event.event_params.file_uuid
        user_ss58_address = None
        input_signed_params = None
        file_hash = None
        file_size_bytes = None
        expiration_at = None
        approved = None

        if isinstance(event, UserEvent):
            user_ss58_address = event.user_ss58_address
            input_signed_params = event.input_signed_params

        if isinstance(event, StoreEvent):
            total_chunks_index = set()
            chunks = []
            for chunk in event.event_params.chunks_params:
                total_chunks_index.add(chunk.chunk_index)
                chunks.append(
                    Chunk(
                        miner_ss58_address=Ss58Address(chunk.miner_ss58_address),
                        chunk_uuid=chunk.uuid,
                        file_uuid=event.event_params.file_uuid,
                        chunk_index=chunk.chunk_index
                    )
                )
            file = File(
                user_owner_ss58address=event.user_ss58_address,
                total_chunks=len(total_chunks_index),
                file_uuid=event.event_params.file_uuid,
                chunks=chunks,
                file_size_bytes=event.input_params.file_size_bytes
            )
            self.insert_file(cursor=cursor, file=file, event_uuid=event.uuid)

            file_hash = event.input_params.file_hash
<<<<<<< HEAD
=======
            file_size_bytes = event.input_params.file_size_bytes
>>>>>>> 6b30f026

        elif isinstance(event, StoreRequestEvent):
            file_hash = event.input_params.file_hash
            file_size_bytes = event.input_params.file_size_bytes
            expiration_at = event.event_params.expiration_at
            approved = event.event_params.approved

        elif isinstance(event, RemoveEvent):
            self.remove_file(cursor=cursor, file_uuid=event.event_params.file_uuid)

        cursor.execute(
            '''
            INSERT INTO events (uuid, validator_ss58_address, event_type, file_uuid, event_signed_params, user_ss58_address, file_hash, input_signed_params, block_id, file_size_bytes, expiration_at, approved)
            VALUES (?, ?, ?, ?, ?, ?, ?, ?, ?, ?, ?, ?)
            ''',
            (event.uuid, validator_ss58_address, event_type, file_uuid, event_signed_params, user_ss58_address, file_hash, input_signed_params, block_id, file_size_bytes, expiration_at, approved)
        )

    def get_blocks(self, start: int, end: int) -> Optional[List[Block]]:
        """
        Retrieve blocks and their associated events from the database.

        Params:
            start (int): The starting block ID.
            end (int): The ending block ID.

        Returns:
            Optional[List[Block]]: A list of Block objects, or None if there is a database error.
        """
        connection = None
        try:
            connection = sqlite3.connect(self._database_file_path)
            connection.row_factory = sqlite3.Row
            cursor = connection.cursor()

            query = '''
                SELECT
                    b.id AS block_id, b.signed_block, b.proposer_ss58_address,
<<<<<<< HEAD
                    e.uuid AS event_uuid, e.validator_ss58_address, e.event_type, e.file_uuid, e.event_signed_params, e.user_ss58_address, e.file_hash, e.input_signed_params,
=======
                    e.uuid AS event_uuid, e.validator_ss58_address, e.event_type, e.file_uuid, e.event_signed_params, e.user_ss58_address, e.file_hash, e.input_signed_params, e.expiration_at, e.approved,
>>>>>>> 6b30f026
                    c.uuid AS chunk_uuid, c.miner_ss58_address, c.chunk_index,
                    COALESCE(e.file_size_bytes, f.file_size_bytes) AS file_size_bytes
                FROM block b
                LEFT JOIN events e ON b.id = e.block_id
                LEFT JOIN chunk c ON c.event_uuid = e.uuid
                LEFT JOIN file f ON f.uuid = c.file_uuid
                WHERE b.id BETWEEN ? AND ?
                ORDER BY b.id, e.uuid, c.uuid, f.uuid
            '''

            cursor.execute(query, (start, end))
            rows = cursor.fetchall()

            blocks = {}
            events = {}
            for row in rows:
                block_id = row['block_id']
                if block_id not in blocks:
                    blocks[block_id] = Block(
                        block_number=block_id,
                        events=[],
                        signed_block=row["signed_block"],
                        proposer_ss58_address=Ss58Address(row["proposer_ss58_address"]),
                    )

                event_uuid = row['event_uuid']
                if event_uuid:
                    if event_uuid not in events:
                        events[event_uuid] = self._build_event_from_row(row)
                        blocks[block_id].events.append(events[event_uuid])

                    if isinstance(events[event_uuid].event_params, StoreParams):
                        chunk = ChunkParams(
                            uuid=row['chunk_uuid'],
                            chunk_index=row['chunk_index'],
                            miner_ss58_address=row['miner_ss58_address']
                        )
                        events[event_uuid].event_params.chunks_params.append(chunk)

            return list(blocks.values())

        except sqlite3.Error:
            logger.error("Database error", exc_info=True)
            return None
        finally:
            if connection:
                connection.close()

    def insert_validation_events(self, validation_events: list[ValidationEvent]) -> bool:
        """
        Insert a list of validation events into the validation table.

        This function takes a list of ValidationEvent objects and inserts each event's details into the validation table
        within a single transaction. If any error occurs during the insertion, the transaction is rolled back.

        Params:
            validation_events (list[ValidationEvent]): A list of ValidationEvent objects to be inserted into the validation table.

        Returns:
            bool: True if the insertion is successful, False otherwise.
        """
        connection = None
        try:
            connection = sqlite3.connect(self._database_file_path)
            connection.row_factory = sqlite3.Row
            with connection:
                cursor = connection.cursor()
                connection.execute('BEGIN TRANSACTION')

                for validation_event in validation_events:
                    cursor.execute('''
                        INSERT INTO validation (chunk_uuid, miner_ss58_address, sub_chunk_start, sub_chunk_end, sub_chunk_encoded, file_uuid, expiration_ms, created_at, user_ss58_address)
                        VALUES (?, ?, ?, ?, ?, ?, ?, ?, ?)
                    ''', (validation_event.uuid, validation_event.miner_ss58_address, validation_event.sub_chunk_start, validation_event.sub_chunk_end, validation_event.sub_chunk_encoded, validation_event.file_uuid, validation_event.expiration_ms, validation_event.created_at, validation_event.user_owner_ss58_address))

                connection.commit()
            return True
        except sqlite3.Error:
            if connection:
                connection.rollback()
            logger.error("Database error", exc_info=True)
            return False
        finally:
            if connection:
                connection.close()

    def get_random_validation_events_without_expiration_per_miners(self, miners: list[ModuleInfo]) -> list[ValidationEvent] | None:
        """
        Retrieves only one random validation event per miner for the given registered miners from the database.

        Params:
            registered_miners (list[ModuleInfo]): A list of registered miners.

        Returns:
            list[ChunkParams] : A list of ChunkEvent from the validation table for the specified miners or None.
        """
        connection = None
        try:
            connection = sqlite3.connect(self._database_file_path)
            connection.row_factory = sqlite3.Row
            cursor = connection.cursor()

            miner_addresses = [miner.ss58_address for miner in miners]
            validation_events = []

            for miner_address in miner_addresses:
                query = '''
                    SELECT chunk_uuid, miner_ss58_address, sub_chunk_start, sub_chunk_end, sub_chunk_encoded,
                           expiration_ms, created_at, file_uuid, user_ss58_address
                    FROM validation
                    WHERE miner_ss58_address = ? AND expiration_ms IS NULL AND created_at IS NULL
                    ORDER BY RANDOM()
                    LIMIT 1
                '''
                cursor.execute(query, (miner_address,))
                row = cursor.fetchone()
                if row:
                    validation_events.append(
                        ValidationEvent(
                            uuid=row["chunk_uuid"],
                            miner_ss58_address=row["miner_ss58_address"],
                            sub_chunk_start=row["sub_chunk_start"],
                            sub_chunk_end=row["sub_chunk_end"],
                            sub_chunk_encoded=row["sub_chunk_encoded"],
                            expiration_ms=row["expiration_ms"],
                            created_at=row["created_at"],
                            file_uuid=row["file_uuid"],
                            user_owner_ss58_address=row["user_ss58_address"]
                        )
                    )

            return validation_events

        except sqlite3.Error:
            logger.error("Database error", exc_info=True)
            return None
        finally:
            if connection:
                connection.close()

    def _build_event_from_row(self, row) -> Union[StoreEvent, RemoveEvent, StoreRequestEvent]:
        """
        Build an Event object from a database row.

        Params:
            row (dict): A dictionary containing the row data from the database.

        Returns:
            Union[StoreEvent, RemoveEvent, StoreRequestEvent]: An instance of an Event subclass (StoreEvent, RemoveEvent, StoreRequestEvent).

        Raises:
            ValueError: If the event type is unknown.
        """
        event_type = row['event_type']
        event_params = {
            "file_uuid": row['file_uuid'],
            "chunks_params": [],
            "created_at": None,
            "expiration_ms": None
        }

        if event_type == Action.STORE.value:
            event = StoreEvent(
                uuid=row['event_uuid'],
                validator_ss58_address=row['validator_ss58_address'],
                event_params=StoreParams(**event_params),
                event_signed_params=row['event_signed_params'],
                user_ss58_address=row['user_ss58_address'],
                input_params=StoreInputParams(file_hash=row['file_hash'], file_size_bytes=row['file_size_bytes']),
                input_signed_params=row['input_signed_params']
            )
        elif event_type == Action.REMOVE.value:
            event = RemoveEvent(
                uuid=row['event_uuid'],
                validator_ss58_address=row['validator_ss58_address'],
                event_params=EventParams(**event_params),
                event_signed_params=row['event_signed_params'],
                user_ss58_address=row['user_ss58_address'],
                input_params=RemoveInputParams(file_uuid=row['file_uuid']),
                input_signed_params=row['input_signed_params']
            )
        elif event_type == Action.STORE_REQUEST.value:
            event = StoreRequestEvent(
                uuid=row['event_uuid'],
                validator_ss58_address=row['validator_ss58_address'],
                event_params=StoreRequestParams(file_uuid=row['file_uuid'], expiration_at=row['expiration_at'], approved=row['approved']),
                event_signed_params=row['event_signed_params'],
                user_ss58_address=row['user_ss58_address'],
                input_params=StoreRequestInputParams(file_hash=row['file_hash'], file_size_bytes=row['file_size_bytes']),
                input_signed_params=row['input_signed_params']
            )
        else:
            raise ValueError(f"Unknown event type: {event_type}")

        return event


def _create_table_if_not_exists(cursor: sqlite3.Cursor, table_name: str, create_statement: str) -> None:
    """
    Checks if a table exists in the database, and creates it if it does not.

    This method checks if a table with the given name exists in the database.
    If the table does not exist, it executes the provided SQL create statement
    to create the table.

    Params:
        cursor (sqlite3.Cursor): The cursor object used to execute SQL commands.
        table_name (str): The name of the table to check.
        create_statement (str): The SQL statement to create the table if it does not exist.
    """
    cursor.execute("SELECT name FROM sqlite_master WHERE type='table' AND name=?;", (table_name,))
    result = cursor.fetchone()

    if result is None:
        cursor.execute(create_statement)<|MERGE_RESOLUTION|>--- conflicted
+++ resolved
@@ -721,11 +721,7 @@
             if connection:
                 connection.close()
 
-<<<<<<< HEAD
-    def _process_event(self, cursor, event: Union[StoreEvent, RemoveEvent], block_id: int):
-=======
     def _process_event(self, cursor, event: Union[StoreEvent, RemoveEvent, StoreRequestEvent], block_id: int):
->>>>>>> 6b30f026
         """
         Processes an event and executes the necessary operations in the database.
 
@@ -776,10 +772,7 @@
             self.insert_file(cursor=cursor, file=file, event_uuid=event.uuid)
 
             file_hash = event.input_params.file_hash
-<<<<<<< HEAD
-=======
             file_size_bytes = event.input_params.file_size_bytes
->>>>>>> 6b30f026
 
         elif isinstance(event, StoreRequestEvent):
             file_hash = event.input_params.file_hash
@@ -818,11 +811,7 @@
             query = '''
                 SELECT
                     b.id AS block_id, b.signed_block, b.proposer_ss58_address,
-<<<<<<< HEAD
-                    e.uuid AS event_uuid, e.validator_ss58_address, e.event_type, e.file_uuid, e.event_signed_params, e.user_ss58_address, e.file_hash, e.input_signed_params,
-=======
                     e.uuid AS event_uuid, e.validator_ss58_address, e.event_type, e.file_uuid, e.event_signed_params, e.user_ss58_address, e.file_hash, e.input_signed_params, e.expiration_at, e.approved,
->>>>>>> 6b30f026
                     c.uuid AS chunk_uuid, c.miner_ss58_address, c.chunk_index,
                     COALESCE(e.file_size_bytes, f.file_size_bytes) AS file_size_bytes
                 FROM block b
