--- conflicted
+++ resolved
@@ -360,62 +360,7 @@
 
         return True
 
-<<<<<<< HEAD
-    def get_miner_processes(self, miner_ss58_address: str, days_interval=None) -> tuple:
-        """
-        Retrieve the total number of calls and the number of failed calls in a given time period of a miner.
-
-        Params:
-            miner_ss58_address (str): Ss58address of the miner.
-            days_interval (int, optional): The number of days to look back from the current time.
-                                           If None, retrieves all records.
-
-        Returns:
-            tuple: A tuple with failed calls, total calls and average time response.
-        """
-        # Calculate the time range based on the days_interval
-        end_time = datetime.now().date()
-        start_time = None
-
-        if days_interval is not None:
-            start_time = (datetime.now() - timedelta(days=days_interval)).date()
-
-        # Build the query
-        query = """
-        SELECT COUNT(*) as total_calls, 
-               SUM(CASE WHEN succeed = 0 THEN 1 ELSE 0 END) as failed_calls
-        FROM miner_processes
-        WHERE miner_ss58_address = ?
-        """
-        params = [miner_ss58_address]
-
-        if start_time is not None:
-            query += " AND DATE(timestamp) BETWEEN ? AND ?"
-            params.extend([start_time, end_time])
-
-        connection = None
-        try:
-            connection = sqlite3.connect(self._database_file_path)
-            cursor = connection.cursor()
-
-            cursor.execute(query, params)
-            result = cursor.fetchone()
-
-            total_calls = result[0] if result[0] is not None else 0
-            failed_calls = result[1] if result[1] is not None else 0
-
-            return total_calls, failed_calls
-        except sqlite3.Error as e:
-            print(f"Database error: {e}")
-            return 0, 0
-        finally:
-            if connection:
-                connection.close()
-
     def get_last_block_number(self) -> Optional[int]:
-=======
-    def get_last_block(self) -> Optional[int]:
->>>>>>> 1ac18388
         """
         Retrieves the latest database block number, if exists.
 
@@ -527,16 +472,9 @@
 
             query = '''
                 SELECT 
-<<<<<<< HEAD
                     b.id AS block_id, b.signed_block, b.proposer_ss58_address,
-                    e.uuid AS event_uuid, e.validator_ss58_address, e.event_type, e.file_uuid, e.file_created_at, e.file_expiration_ms, e.event_signed_params, e.user_ss58_address, e.file, e.input_signed_params,
-                    m.chunk_uuid, m.miner_ss58_address, m.succeed, m.processing_time,
-                    c.sub_chunk_start, c.sub_chunk_end, c.sub_chunk_encoded, c.chunk_index
-=======
-                    b.id AS block_id, b.proposer_signature, b.proposer_ss58_address,
                     e.uuid AS event_uuid, e.validator_ss58_address, e.event_type, e.file_uuid, e.event_signed_params, e.user_ss58_address, e.file, e.input_signed_params,
                     c.uuid AS chunk_uuid, c.miner_ss58_address, c.chunk_index
->>>>>>> 1ac18388
                 FROM block b
                 LEFT JOIN events e ON b.id = e.block_id
                 LEFT JOIN chunk c ON c.event_uuid = e.uuid
