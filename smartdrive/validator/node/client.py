# MIT License
#
# Copyright (c) 2024 Dezen | freedom block by block
#
# Permission is hereby granted, free of charge, to any person obtaining a copy
# of this software and associated documentation files (the "Software"), to deal
# in the Software without restriction, including without limitation the rights
# to use, copy, modify, merge, publish, distribute, sublicense, and/or sell
# copies of the Software, and to permit persons to whom the Software is
# furnished to do so, subject to the following conditions:
#
# The above copyright notice and this permission notice shall be included in all
# copies or substantial portions of the Software.
#
# THE SOFTWARE IS PROVIDED "AS IS", WITHOUT WARRANTY OF ANY KIND, EXPRESS OR
# IMPLIED, INCLUDING BUT NOT LIMITED TO THE WARRANTIES OF MERCHANTABILITY,
# FITNESS FOR A PARTICULAR PURPOSE AND NONINFRINGEMENT. IN NO EVENT SHALL THE
# AUTHORS OR COPYRIGHT HOLDERS BE LIABLE FOR ANY CLAIM, DAMAGES OR OTHER
# LIABILITY, WHETHER IN AN ACTION OF CONTRACT, TORT OR OTHERWISE, ARISING FROM,
# OUT OF OR IN CONNECTION WITH THE SOFTWARE OR THE USE OR OTHER DEALINGS IN THE
# SOFTWARE.

import asyncio
import multiprocessing
from typing import List

from communex.compat.key import classic_load_key

import smartdrive
<<<<<<< HEAD
from smartdrive.models.event import parse_event, MessageEvent, Action, Event
=======
from smartdrive.models.event import parse_event, MessageEvent, Action, Event, ValidationEvent
>>>>>>> 1ac18388
from smartdrive.validator.api.middleware.sign import verify_data_signature
from smartdrive.validator.api.middleware.subnet_middleware import get_ss58_address_from_public_key
from smartdrive.validator.config import config_manager
from smartdrive.validator.database.database import Database
from smartdrive.models.block import BlockEvent, block_event_to_block, Block
from smartdrive.validator.node.connection_pool import ConnectionPool
from smartdrive.validator.node.util import packing
from smartdrive.validator.node.util.authority import are_all_block_events_valid, remove_invalid_block_events
from smartdrive.validator.node.util.exceptions import MessageException, ClientDisconnectedException, MessageFormatException, InvalidSignatureException
from smartdrive.validator.node.util.message_code import MessageCode
from smartdrive.validator.node.util.utils import send_json, prepare_body_tcp
from smartdrive.validator.utils import process_events, prepare_sync_blocks


class Client(multiprocessing.Process):
    MAX_BLOCKS_SYNC = 500
    MAX_VALIDATION_SYNC = 500

    _client_socket = None
    _identifier: str = None
    _connection_pool = None
    _event_pool = None
    _keypair = None
    _database = None
    _active_validators_manager = None
    _initial_sync_completed = None
    _synced_blocks = None

    def __init__(self, client_socket, identifier, connection_pool: ConnectionPool, event_pool, event_pool_lock, active_validators_manager, initial_sync_completed):
        multiprocessing.Process.__init__(self)
        self._client_socket = client_socket
        self._identifier = identifier
        self._connection_pool = connection_pool
        self._event_pool = event_pool
        self._event_pool_lock = event_pool_lock
        self._active_validators_manager = active_validators_manager
        self._initial_sync_completed = initial_sync_completed
        self._keypair = classic_load_key(config_manager.config.key)
        self._database = Database()
        self._synced_blocks = []

    def run(self):
        try:
            self._handle_client()
        except ClientDisconnectedException:
            print(f"Removing connection from connection pool: {self._identifier}")
            removed_connection = self._connection_pool.remove_connection(self._identifier)
            if removed_connection:
                removed_connection.close()

    def _handle_client(self):
        try:
            while True:
                self._receive()
        except InvalidSignatureException:
            print("Received invalid sign")
        except (MessageException, MessageFormatException):
            print(f"Received undecodable or invalid message: {self._identifier}")
        except (ConnectionResetError, ConnectionAbortedError, ClientDisconnectedException):
            print(f"Client disconnected: {self._identifier}")
        finally:
            self._client_socket.close()
            raise ClientDisconnectedException(f"Lost {self._identifier}")

    def _receive(self):
        # Here the process is waiting till a new message is sent.
        msg = packing.receive_msg(self._client_socket)
        # Although _event_pool is managed by multiprocessing.Manager(),
        # we explicitly pass it as parameters to make it clear that it is dependency of the process_message process.
        process = multiprocessing.Process(target=self._process_message, args=(msg, self._event_pool, self._active_validators_manager,))
        process.start()
        process.join()

    def _process_message(self, msg, event_pool, active_validators_manager):
        body = msg["body"]

        try:
            if body['code'] in [code.value for code in MessageCode]:
                signature_hex = msg["signature_hex"]
                public_key_hex = msg["public_key_hex"]
                ss58_address = get_ss58_address_from_public_key(public_key_hex)

                is_verified_signature = verify_data_signature(body, signature_hex, ss58_address)

                if not is_verified_signature:
                    raise InvalidSignatureException()

                if body['code'] == MessageCode.MESSAGE_CODE_BLOCK.value:
                    block_event = BlockEvent(
                        block_number=body["data"]["block_number"],
                        events=list(map(lambda event: MessageEvent.from_json(event["event"], Action(event["event_action"])), body["data"]["events"])),
                        signed_block=body["data"]["signed_block"],
                        proposer_ss58_address=body["data"]["proposer_ss58_address"]
                    )
                    block = block_event_to_block(block_event)

                    if not verify_data_signature(
                            data={"block_number": block.block_number, "events": [event.dict() for event in block.events]},
                            signature_hex=block.signed_block,
                            ss58_address=block.proposer_ss58_address
                    ):
                        print(f"Block {block.block_number} not verified")
                        return

                    remove_invalid_block_events(block)

                    # TODO: Check when a validator creates a block (it is not a proposer) and just enters to validate
                    #  the proposer and creates another block, in this case, the blocks will be repeated
                    local_block_number = self._database.get_last_block_number() or 0
                    if block.block_number - 1 != local_block_number:
                        prepare_sync_blocks(start=local_block_number + 1, end=block.block_number, active_validators_manager=active_validators_manager, keypair=self._keypair)
                    else:
                        self._run_process_events(block.events)
                        self._remove_events(block.events, event_pool)
                        self._database.create_block(block)

                elif body['code'] == MessageCode.MESSAGE_CODE_EVENT.value:
                    message_event = MessageEvent.from_json(body["data"]["event"], Action(body["data"]["event_action"]))
                    event = parse_event(message_event)
                    if not any(e.uuid == event.uuid for e in event_pool):
                        event_pool.append(event)

                elif body['code'] == MessageCode.MESSAGE_CODE_PING.value:
                    body = {
                        "code": MessageCode.MESSAGE_CODE_PONG.value,
                        "type": "validator",
                        "version": smartdrive.__version__
                    }
                    message = prepare_body_tcp(body, self._keypair)
                    send_json(self._client_socket, message)

                elif body['code'] == MessageCode.MESSAGE_CODE_PONG.value:
                    if body["type"] == "validator":
                        module_info = self._connection_pool.get_connection(self._identifier)
                        validator = self._connection_pool.get_validator(self._identifier)
                        connection = None

                        if module_info:
                            connection = module_info.get(ConnectionPool.CONNECTION)

                        if validator and connection:
                            active_validators_manager.update_validator(validator, connection)

                elif body['code'] == MessageCode.MESSAGE_CODE_SYNC_BLOCK.value:
                    start = int(body['start'])
                    end = int(body['end']) if body.get("end") else (self._database.get_last_block_number() or 0)
                    segment_size = self.MAX_BLOCKS_SYNC

                    if start <= end:
                        for segment_start in range(start, end + 1, segment_size):
                            segment_end = min(segment_start + segment_size - 1, end)
                            blocks = self._database.get_blocks(segment_start, segment_end)

                            if blocks:
                                response_body = {
                                    "code": MessageCode.MESSAGE_CODE_SYNC_BLOCK_RESPONSE.value,
                                    "blocks": [block.dict() for block in blocks],
                                    "start": segment_start,
                                    "end": segment_end
                                }
                                response_message = prepare_body_tcp(response_body, self._keypair)
                                send_json(self._client_socket, response_message)

                        # Send event pool too
                        for event in event_pool:
                            message_event = MessageEvent.from_json(event.dict(), event.get_event_action())
                            body = {
                                "code": MessageCode.MESSAGE_CODE_EVENT.value,
                                "data": message_event.dict()
                            }
                            message = prepare_body_tcp(body, self._keypair)
                            send_json(self._client_socket, message)

                elif body['code'] == MessageCode.MESSAGE_CODE_SYNC_BLOCK_RESPONSE.value:
                    if body["blocks"]:
                        fetched_block_numbers = list(map(lambda block: block["block_number"], body["blocks"]))
                        fetched_min_block_number = min(fetched_block_numbers)
                        fetched_max_block_number = max(fetched_block_numbers)

                        if not range(int(body["start"]), int(body["end"])) == range(fetched_min_block_number, fetched_max_block_number):
                            return

                        blocks = []
                        for block in body["blocks"]:
                            block = Block(**block)

                            if not are_all_block_events_valid(block):
                                print(f"INVALID BLOCKS {block}")
                                self._synced_blocks = []
                                return

                            blocks.append(block)

                        for block in blocks:
                            self._run_process_events(block.events)
                            self._remove_events(block.events, event_pool)
                            self._database.create_block(block)

<<<<<<< HEAD
                        if not self._initial_sync_completed.value:
                            self._initial_sync_completed.value = True
=======
                elif body['code'] == MessageCode.MESSAGE_CODE_VALIDATION_EVENTS.value:
                    validation_events = [ValidationEvent(**validation_event) for validation_event in body['data']]
                    if validation_events:
                        self._database.insert_validation_events(validation_events=validation_events)
>>>>>>> 1ac18388

        except InvalidSignatureException as e:
            raise e

        except Exception as e:
            print(e)
            raise MessageFormatException('%s' % e)

    def _run_process_events(self, processed_events):
        async def run_process_events(processed_events):
            await process_events(
                events=processed_events,
                is_proposer_validator=False,
                keypair=self._keypair,
                netuid=config_manager.config.netuid,
                database=self._database
            )

        try:
            loop = asyncio.get_running_loop()
        except RuntimeError:
            loop = None

        if loop and loop.is_running():
            asyncio.create_task(run_process_events(processed_events))
        else:
            asyncio.run(run_process_events(processed_events))

    def _remove_events(self, events: List[Event], event_pool):
        uuids_to_remove = {event.uuid for event in events}
        with self._event_pool_lock:
            updated_event_pool = [event for event in event_pool if event.uuid not in uuids_to_remove]
            event_pool[:] = updated_event_pool<|MERGE_RESOLUTION|>--- conflicted
+++ resolved
@@ -27,11 +27,7 @@
 from communex.compat.key import classic_load_key
 
 import smartdrive
-<<<<<<< HEAD
-from smartdrive.models.event import parse_event, MessageEvent, Action, Event
-=======
 from smartdrive.models.event import parse_event, MessageEvent, Action, Event, ValidationEvent
->>>>>>> 1ac18388
 from smartdrive.validator.api.middleware.sign import verify_data_signature
 from smartdrive.validator.api.middleware.subnet_middleware import get_ss58_address_from_public_key
 from smartdrive.validator.config import config_manager
@@ -148,6 +144,9 @@
                         self._remove_events(block.events, event_pool)
                         self._database.create_block(block)
 
+                        if not self._initial_sync_completed.value:
+                            self._initial_sync_completed.value = True
+
                 elif body['code'] == MessageCode.MESSAGE_CODE_EVENT.value:
                     message_event = MessageEvent.from_json(body["data"]["event"], Action(body["data"]["event_action"]))
                     event = parse_event(message_event)
@@ -230,15 +229,10 @@
                             self._remove_events(block.events, event_pool)
                             self._database.create_block(block)
 
-<<<<<<< HEAD
-                        if not self._initial_sync_completed.value:
-                            self._initial_sync_completed.value = True
-=======
                 elif body['code'] == MessageCode.MESSAGE_CODE_VALIDATION_EVENTS.value:
                     validation_events = [ValidationEvent(**validation_event) for validation_event in body['data']]
                     if validation_events:
                         self._database.insert_validation_events(validation_events=validation_events)
->>>>>>> 1ac18388
 
         except InvalidSignatureException as e:
             raise e
