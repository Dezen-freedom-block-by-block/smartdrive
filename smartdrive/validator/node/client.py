# MIT License
#
# Copyright (c) 2024 Dezen | freedom block by block
#
# Permission is hereby granted, free of charge, to any person obtaining a copy
# of this software and associated documentation files (the "Software"), to deal
# in the Software without restriction, including without limitation the rights
# to use, copy, modify, merge, publish, distribute, sublicense, and/or sell
# copies of the Software, and to permit persons to whom the Software is
# furnished to do so, subject to the following conditions:
#
# The above copyright notice and this permission notice shall be included in all
# copies or substantial portions of the Software.
#
# THE SOFTWARE IS PROVIDED "AS IS", WITHOUT WARRANTY OF ANY KIND, EXPRESS OR
# IMPLIED, INCLUDING BUT NOT LIMITED TO THE WARRANTIES OF MERCHANTABILITY,
# FITNESS FOR A PARTICULAR PURPOSE AND NONINFRINGEMENT. IN NO EVENT SHALL THE
# AUTHORS OR COPYRIGHT HOLDERS BE LIABLE FOR ANY CLAIM, DAMAGES OR OTHER
# LIABILITY, WHETHER IN AN ACTION OF CONTRACT, TORT OR OTHERWISE, ARISING FROM,
# OUT OF OR IN CONNECTION WITH THE SOFTWARE OR THE USE OR OTHER DEALINGS IN THE
# SOFTWARE.

import asyncio
import multiprocessing
from typing import List

from communex.compat.key import classic_load_key

import smartdrive
from smartdrive.models.event import parse_event, MessageEvent, Action, Event, ValidationEvent
from smartdrive.sign import verify_data_signature, sign_data
from smartdrive.validator.api.middleware.api_middleware import get_ss58_address_from_public_key
from smartdrive.validator.config import config_manager
from smartdrive.validator.database.database import Database
from smartdrive.models.block import BlockEvent, block_event_to_block, Block
from smartdrive.validator.node.connection_pool import ConnectionPool
from smartdrive.validator.node.util import packing
from smartdrive.validator.node.util.authority import are_all_block_events_valid, remove_invalid_block_events
from smartdrive.validator.node.util.exceptions import MessageException, ClientDisconnectedException, MessageFormatException, InvalidSignatureException
from smartdrive.validator.node.util.message import MessageCode, Message, MessageBody
from smartdrive.validator.node.util.utils import send_json, prepare_body_tcp
from smartdrive.validator.utils import process_events, prepare_sync_blocks


class Client(multiprocessing.Process):
    MAX_BLOCKS_SYNC = 500
    MAX_VALIDATION_SYNC = 500

    _client_socket = None
    _identifier: str = None
    _connection_pool = None
    _event_pool = None
    _keypair = None
    _database = None
    _initial_sync_completed = None
    _synced_blocks = None

    def __init__(self, client_socket, identifier, connection_pool: ConnectionPool, event_pool, event_pool_lock, initial_sync_completed):
        multiprocessing.Process.__init__(self)
        self._client_socket = client_socket
        self._identifier = identifier
        self._connection_pool = connection_pool
        self._event_pool = event_pool
        self._event_pool_lock = event_pool_lock
        self._initial_sync_completed = initial_sync_completed
        self._keypair = classic_load_key(config_manager.config.key)
        self._database = Database()
        self._synced_blocks = []

    def run(self):
        try:
            self._handle_client()
        except ClientDisconnectedException:
            print(f"Removing connection from connection pool: {self._identifier}")
            removed_connection = self._connection_pool.remove_if_exists(self._identifier)
            if removed_connection:
                removed_connection.close()

    def _handle_client(self):
        try:
            while True:
                self._receive()
        except InvalidSignatureException:
            print("Received invalid sign")
        except (MessageException, MessageFormatException):
            print(f"Received undecodable or invalid message: {self._identifier}")
        except (ConnectionResetError, ConnectionAbortedError, ClientDisconnectedException):
            print(f"Client disconnected: {self._identifier}")
        finally:
            self._client_socket.close()
            raise ClientDisconnectedException(f"Lost {self._identifier}")

    def _receive(self):
        # Here the process is waiting till a new message is sent.
        json_message = packing.receive_msg(self._client_socket)
        # Although _event_pool is managed by multiprocessing.Manager(),
        # we explicitly pass it as parameters to make it clear that it is dependency of the process_message process.
        process = multiprocessing.Process(target=self._process_message, args=(json_message, self._event_pool, self._connection_pool,))
        process.start()
        process.join()

    def _process_message(self, json_message, event_pool, connection_pool):
        message = Message(**json_message)

        try:
            if message.body.code in [code.value for code in MessageCode]:
                signature_hex = message.signature_hex
                public_key_hex = message.public_key_hex
                ss58_address = get_ss58_address_from_public_key(public_key_hex)

                is_verified_signature = verify_data_signature(message.body.data, signature_hex, ss58_address)

                if not is_verified_signature:
                    raise InvalidSignatureException()

                if message.body.code == MessageCode.MESSAGE_CODE_BLOCK.value:
                    block_event = BlockEvent(
                        block_number=message.body.data["block_number"],
                        events=list(map(lambda event: MessageEvent.from_json(event["event"], Action(event["event_action"])), message.body.data["events"])),
                        signed_block=message.body.data["signed_block"],
                        proposer_ss58_address=message.body.data["proposer_ss58_address"]
                    )
                    block = block_event_to_block(block_event)

                    if not verify_data_signature(
                            data={"block_number": block.block_number, "events": [event.dict() for event in block.events]},
                            signature_hex=block.signed_block,
                            ss58_address=block.proposer_ss58_address
                    ):
                        print(f"Block {block.block_number} not verified")
                        return

                    remove_invalid_block_events(block)

                    # TODO: Check when a validator creates a block (it is not a proposer) and just enters to validate
                    #  the proposer and creates another block, in this case, the blocks will be repeated
                    local_block_number = self._database.get_last_block_number() or 0
                    if block.block_number - 1 != local_block_number:
                        prepare_sync_blocks(start=local_block_number + 1, end=block.block_number, active_connections=connection_pool.get_all(), keypair=self._keypair)
                    else:
                        self._run_process_events(block.events)
                        self._remove_events(block.events, event_pool)
                        self._database.create_block(block)

                        if not self._initial_sync_completed.value:
                            self._initial_sync_completed.value = True

                elif message.body.code == MessageCode.MESSAGE_CODE_EVENT.value:
                    message_event = MessageEvent.from_json(message.body.data["event"], Action(message.body.data["event_action"]))
                    event = parse_event(message_event)
                    if not any(e.uuid == event.uuid for e in event_pool):
                        event_pool.append(event)

<<<<<<< HEAD
                elif message.body.code == MessageCode.MESSAGE_CODE_PING.value:
                    body = {
                        "code": MessageCode.MESSAGE_CODE_PONG.value,
                        "type": "validator",
                        "version": smartdrive.__version__
                    }
                    message = prepare_body_tcp(body, self._keypair)
                    send_json(self._client_socket, message)

                elif message.body.code == MessageCode.MESSAGE_CODE_PONG.value:
                    if message.body.data["type"] == "validator":
                        connection = self._connection_pool.get(self._identifier)
                        if connection:
                            connection_pool.upsert_connection(connection.module.ss58_address, connection.module, connection.socket)
=======
                elif body['code'] == MessageCode.MESSAGE_CODE_PING.value:
                    body = MessageBody(
                        code=MessageCode.MESSAGE_CODE_PONG,
                        data={"version": smartdrive.__version__}
                    )
                    body_sign = sign_data(body.dict(), self._keypair)
                    message = Message(
                        body=body,
                        signature_hex=body_sign.hex(),
                        public_key_hex=self._keypair.public_key.hex()
                    )
                    send_json(self._client_socket, message.dict())

                elif body['code'] == MessageCode.MESSAGE_CODE_PONG.value:
                    connection = self._connection_pool.get(self._identifier)
                    if connection:
                        connection_pool.upsert_connection(connection.module.ss58_address, connection.module, connection.socket)
>>>>>>> 23c07f26

                elif message.body.code == MessageCode.MESSAGE_CODE_SYNC_BLOCK.value:
                    start = int(message.body.data['start'])
                    end = int(message.body.data['end']) if message.body.data.get("end") else (self._database.get_last_block_number() or 0)
                    segment_size = self.MAX_BLOCKS_SYNC

                    if start <= end:
                        for segment_start in range(start, end + 1, segment_size):
                            segment_end = min(segment_start + segment_size - 1, end)
                            blocks = self._database.get_blocks(segment_start, segment_end)

                            if blocks:
                                body = MessageBody(
                                    code=MessageCode.MESSAGE_CODE_SYNC_BLOCK_RESPONSE,
                                    data={
                                        "blocks": [block.dict() for block in blocks],
                                        "start": segment_start,
                                        "end": segment_end
                                    }
                                )
                                body_sign = sign_data(body.dict(), self._keypair)
                                message = Message(
                                    body=body,
                                    signature_hex=body_sign.hex(),
                                    public_key_hex=self._keypair.public_key.hex()
                                )
                                send_json(self._client_socket, message)

                        # Send event pool too
                        for event in event_pool:
                            message_event = MessageEvent.from_json(event.dict(), event.get_event_action())
<<<<<<< HEAD
=======

>>>>>>> 23c07f26
                            body = MessageBody(
                                code=MessageCode.MESSAGE_CODE_EVENT,
                                data=message_event.dict()
                            )
<<<<<<< HEAD
                            body_sign = sign_data(body.dict(), self._keypair)
=======

                            body_sign = sign_data(body.dict(), self._keypair)

>>>>>>> 23c07f26
                            message = Message(
                                body=body,
                                signature_hex=body_sign.hex(),
                                public_key_hex=self._keypair.public_key.hex()
                            )
<<<<<<< HEAD
                            send_json(self._client_socket, message)
=======
                            send_json(self._client_socket, message.dict())
>>>>>>> 23c07f26

                elif message.body.code == MessageCode.MESSAGE_CODE_SYNC_BLOCK_RESPONSE.value:
                    if message.body.data["blocks"]:
                        fetched_block_numbers = list(map(lambda block: block["block_number"], message.body.data["blocks"]))
                        fetched_min_block_number = min(fetched_block_numbers)
                        fetched_max_block_number = max(fetched_block_numbers)

                        if not range(int(message.body.data["start"]), int(message.body.data["end"])) == range(fetched_min_block_number, fetched_max_block_number):
                            return

                        blocks = []
                        for block in message.body.data["blocks"]:
                            block = Block(**block)

                            if not are_all_block_events_valid(block):
                                print(f"INVALID BLOCKS {block}")
                                self._synced_blocks = []
                                return

                            blocks.append(block)

                        for block in blocks:
                            self._run_process_events(block.events)
                            self._remove_events(block.events, event_pool)
                            self._database.create_block(block)

                elif message.body.code == MessageCode.MESSAGE_CODE_VALIDATION_EVENTS.value:
                    validation_events = [ValidationEvent(**validation_event) for validation_event in message.body.data]
                    if validation_events:
                        self._database.insert_validation_events(validation_events=validation_events)

        except InvalidSignatureException as e:
            raise e

        except Exception as e:
            print(e)
            raise MessageFormatException('%s' % e)

    def _run_process_events(self, processed_events):
        async def run_process_events(processed_events):
            await process_events(
                events=processed_events,
                is_proposer_validator=False,
                keypair=self._keypair,
                netuid=config_manager.config.netuid,
                database=self._database
            )

        try:
            loop = asyncio.get_running_loop()
        except RuntimeError:
            loop = None

        if loop and loop.is_running():
            asyncio.create_task(run_process_events(processed_events))
        else:
            asyncio.run(run_process_events(processed_events))

    def _remove_events(self, events: List[Event], event_pool):
        uuids_to_remove = {event.uuid for event in events}
        with self._event_pool_lock:
            updated_event_pool = [event for event in event_pool if event.uuid not in uuids_to_remove]
            event_pool[:] = updated_event_pool<|MERGE_RESOLUTION|>--- conflicted
+++ resolved
@@ -151,23 +151,7 @@
                     if not any(e.uuid == event.uuid for e in event_pool):
                         event_pool.append(event)
 
-<<<<<<< HEAD
                 elif message.body.code == MessageCode.MESSAGE_CODE_PING.value:
-                    body = {
-                        "code": MessageCode.MESSAGE_CODE_PONG.value,
-                        "type": "validator",
-                        "version": smartdrive.__version__
-                    }
-                    message = prepare_body_tcp(body, self._keypair)
-                    send_json(self._client_socket, message)
-
-                elif message.body.code == MessageCode.MESSAGE_CODE_PONG.value:
-                    if message.body.data["type"] == "validator":
-                        connection = self._connection_pool.get(self._identifier)
-                        if connection:
-                            connection_pool.upsert_connection(connection.module.ss58_address, connection.module, connection.socket)
-=======
-                elif body['code'] == MessageCode.MESSAGE_CODE_PING.value:
                     body = MessageBody(
                         code=MessageCode.MESSAGE_CODE_PONG,
                         data={"version": smartdrive.__version__}
@@ -180,11 +164,11 @@
                     )
                     send_json(self._client_socket, message.dict())
 
-                elif body['code'] == MessageCode.MESSAGE_CODE_PONG.value:
-                    connection = self._connection_pool.get(self._identifier)
-                    if connection:
-                        connection_pool.upsert_connection(connection.module.ss58_address, connection.module, connection.socket)
->>>>>>> 23c07f26
+                elif message.body.code == MessageCode.MESSAGE_CODE_PONG.value:
+                    if message.body.data["type"] == "validator":
+                        connection = self._connection_pool.get(self._identifier)
+                        if connection:
+                            connection_pool.upsert_connection(connection.module.ss58_address, connection.module, connection.socket)
 
                 elif message.body.code == MessageCode.MESSAGE_CODE_SYNC_BLOCK.value:
                     start = int(message.body.data['start'])
@@ -216,31 +200,17 @@
                         # Send event pool too
                         for event in event_pool:
                             message_event = MessageEvent.from_json(event.dict(), event.get_event_action())
-<<<<<<< HEAD
-=======
-
->>>>>>> 23c07f26
                             body = MessageBody(
                                 code=MessageCode.MESSAGE_CODE_EVENT,
                                 data=message_event.dict()
                             )
-<<<<<<< HEAD
                             body_sign = sign_data(body.dict(), self._keypair)
-=======
-
-                            body_sign = sign_data(body.dict(), self._keypair)
-
->>>>>>> 23c07f26
                             message = Message(
                                 body=body,
                                 signature_hex=body_sign.hex(),
                                 public_key_hex=self._keypair.public_key.hex()
                             )
-<<<<<<< HEAD
                             send_json(self._client_socket, message)
-=======
-                            send_json(self._client_socket, message.dict())
->>>>>>> 23c07f26
 
                 elif message.body.code == MessageCode.MESSAGE_CODE_SYNC_BLOCK_RESPONSE.value:
                     if message.body.data["blocks"]:
