#  MIT License
#
#  Copyright (c) 2024 Dezen | freedom block by block
#
#  Permission is hereby granted, free of charge, to any person obtaining a copy
#  of this software and associated documentation files (the "Software"), to deal
#  in the Software without restriction, including without limitation the rights
#  to use, copy, modify, merge, publish, distribute, sublicense, and/or sell
#  copies of the Software, and to permit persons to whom the Software is
#  furnished to do so, subject to the following conditions:
#
#  The above copyright notice and this permission notice shall be included in all
#  copies or substantial portions of the Software.
#
#  THE SOFTWARE IS PROVIDED "AS IS", WITHOUT WARRANTY OF ANY KIND, EXPRESS OR
#  IMPLIED, INCLUDING BUT NOT LIMITED TO THE WARRANTIES OF MERCHANTABILITY,
#  FITNESS FOR A PARTICULAR PURPOSE AND NONINFRINGEMENT. IN NO EVENT SHALL THE
#  AUTHORS OR COPYRIGHT HOLDERS BE LIABLE FOR ANY CLAIM, DAMAGES OR OTHER
#  LIABILITY, WHETHER IN AN ACTION OF CONTRACT, TORT OR OTHERWISE, ARISING FROM,
#  OUT OF OR IN CONNECTION WITH THE SOFTWARE OR THE USE OR OTHER DEALINGS IN THE
#  SOFTWARE.

import multiprocessing
from multiprocessing import Value
from typing import Union, List

from communex.compat.key import classic_load_key
from substrateinterface import Keypair

from smartdrive.commune.models import ModuleInfo
<<<<<<< HEAD
from smartdrive.models.event import MessageEvent, StoreEvent, RemoveEvent
=======
from smartdrive.models.event import MessageEvent, StoreEvent, RemoveEvent, StoreRequestEvent
>>>>>>> 6b30f026
from smartdrive.sign import sign_data
from smartdrive.validator.config import config_manager
from smartdrive.validator.database.database import Database
from smartdrive.validator.node.connection.connection_pool import ConnectionPool, Connection
from smartdrive.validator.node.connection.peer_manager import PeerManager
from smartdrive.validator.node.event.event_pool import EventPool
from smartdrive.validator.node.util.block_integrity import verify_event_signatures
from smartdrive.validator.node.util.message import MessageCode, Message, MessageBody
from smartdrive.validator.node.connection.utils.utils import send_message


class Node:
    _keypair: Keypair
    _event_pool: EventPool = None
    connection_pool: ConnectionPool = None
    initial_sync_completed: Value = None
    _database: Database = None

    def __init__(self):
        self._keypair = classic_load_key(config_manager.config.key)

        manager = multiprocessing.Manager()
        self._event_pool = EventPool(manager)
        self.connection_pool = ConnectionPool(manager=manager, cache_size=PeerManager.MAX_N_CONNECTIONS)
        self.initial_sync_completed = Value('b', False)
        self._database = Database()

        connection_manager = PeerManager(
            event_pool=self._event_pool,
            connection_pool=self.connection_pool,
            initial_sync_completed=self.initial_sync_completed
        )
        connection_manager.daemon = True
        connection_manager.start()

    def get_connections(self) -> List[Connection]:
        return self.connection_pool.get_all()

    def get_connected_modules(self) -> List[ModuleInfo]:
        return [connection.module for connection in self.connection_pool.get_all()]
<<<<<<< HEAD

    def distribute_event(self, event: Union[StoreEvent, RemoveEvent]):
        """
        Add an event to the node's event pool and distribute it.

        Params:
            event (Union[StoreEvent, RemoveEvent]): The event to distribute.

        Raises:
            InvalidSignatureException: If the event signature is not valid.
        """
        if verify_event_signatures(event):
            self._event_pool.append(event)

            message_event = MessageEvent.from_json(event.dict(), event.get_event_action())

            connections = self.get_connections()
            for index, connection in enumerate(connections):

                body = MessageBody(
                    code=MessageCode.MESSAGE_CODE_EVENT,
                    data=message_event.dict()
                )

                body_sign = sign_data(body.dict(), self._keypair)

                message = Message(
                    body=body,
                    signature_hex=body_sign.hex(),
                    public_key_hex=self._keypair.public_key.hex()
                )

                send_message(connection.socket, message)
=======

    def distribute_event(self, event: Union[StoreEvent, RemoveEvent, StoreRequestEvent]):
        """
        Add an event to the node's event pool and distribute it.

        Params:
            event (Union[StoreEvent, RemoveEvent]): The event to distribute.

        Raises:
            InvalidSignatureException: If the event signature is not valid.
        """
        verify_event_signatures(event)

        self._event_pool.append(event)

        message_event = MessageEvent.from_json(event.dict(), event.get_event_action())

        connections = self.get_connections()
        for index, connection in enumerate(connections):

            body = MessageBody(
                code=MessageCode.MESSAGE_CODE_EVENT,
                data=message_event.dict()
            )

            body_sign = sign_data(body.dict(), self._keypair)

            message = Message(
                body=body,
                signature_hex=body_sign.hex(),
                public_key_hex=self._keypair.public_key.hex()
            )

            send_message(connection.socket, message)
>>>>>>> 6b30f026

    def consume_events(self, count: int) -> List[Union[StoreEvent, RemoveEvent]]:
        return self._event_pool.consume_events(count)<|MERGE_RESOLUTION|>--- conflicted
+++ resolved
@@ -28,11 +28,7 @@
 from substrateinterface import Keypair
 
 from smartdrive.commune.models import ModuleInfo
-<<<<<<< HEAD
-from smartdrive.models.event import MessageEvent, StoreEvent, RemoveEvent
-=======
 from smartdrive.models.event import MessageEvent, StoreEvent, RemoveEvent, StoreRequestEvent
->>>>>>> 6b30f026
 from smartdrive.sign import sign_data
 from smartdrive.validator.config import config_manager
 from smartdrive.validator.database.database import Database
@@ -73,41 +69,6 @@
 
     def get_connected_modules(self) -> List[ModuleInfo]:
         return [connection.module for connection in self.connection_pool.get_all()]
-<<<<<<< HEAD
-
-    def distribute_event(self, event: Union[StoreEvent, RemoveEvent]):
-        """
-        Add an event to the node's event pool and distribute it.
-
-        Params:
-            event (Union[StoreEvent, RemoveEvent]): The event to distribute.
-
-        Raises:
-            InvalidSignatureException: If the event signature is not valid.
-        """
-        if verify_event_signatures(event):
-            self._event_pool.append(event)
-
-            message_event = MessageEvent.from_json(event.dict(), event.get_event_action())
-
-            connections = self.get_connections()
-            for index, connection in enumerate(connections):
-
-                body = MessageBody(
-                    code=MessageCode.MESSAGE_CODE_EVENT,
-                    data=message_event.dict()
-                )
-
-                body_sign = sign_data(body.dict(), self._keypair)
-
-                message = Message(
-                    body=body,
-                    signature_hex=body_sign.hex(),
-                    public_key_hex=self._keypair.public_key.hex()
-                )
-
-                send_message(connection.socket, message)
-=======
 
     def distribute_event(self, event: Union[StoreEvent, RemoveEvent, StoreRequestEvent]):
         """
@@ -142,7 +103,6 @@
             )
 
             send_message(connection.socket, message)
->>>>>>> 6b30f026
 
     def consume_events(self, count: int) -> List[Union[StoreEvent, RemoveEvent]]:
         return self._event_pool.consume_events(count)