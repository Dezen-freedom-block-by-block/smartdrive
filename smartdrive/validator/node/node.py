--- conflicted
+++ resolved
@@ -19,62 +19,39 @@
 #  LIABILITY, WHETHER IN AN ACTION OF CONTRACT, TORT OR OTHERWISE, ARISING FROM,
 #  OUT OF OR IN CONNECTION WITH THE SOFTWARE OR THE USE OR OTHER DEALINGS IN THE
 #  SOFTWARE.
-<<<<<<< HEAD
+
 import asyncio
 import itertools
 import multiprocessing
 import os
-import threading
 import time
 import uuid
-from time import sleep
+from multiprocessing import Value
 from typing import Union, List, Tuple
-=======
-
-import multiprocessing
-from multiprocessing import Value
-from typing import Union, List
->>>>>>> a6028bfb
 
 from communex.compat.key import classic_load_key
 from communex.types import Ss58Address
 from substrateinterface import Keypair
 
-<<<<<<< HEAD
+from smartdrive.commune.models import ModuleInfo
 from smartdrive.commune.request import get_filtered_modules
 from smartdrive.commune.utils import filter_truthful_validators
-from smartdrive.logging_config import logger
-from smartdrive.commune.models import ModuleInfo
-from smartdrive.models.block import Block, block_to_block_event
-from smartdrive.models.event import MessageEvent, StoreEvent, RemoveEvent, StoreRequestEvent, EventParams, \
-    RemoveInputParams
-=======
-from smartdrive.commune.models import ModuleInfo
-from smartdrive.models.event import MessageEvent, StoreEvent, RemoveEvent
->>>>>>> a6028bfb
+from smartdrive.models.event import MessageEvent, StoreEvent, RemoveEvent, RemoveInputParams, EventParams
 from smartdrive.sign import sign_data
 from smartdrive.utils import get_stake_from_user, calculate_storage_capacity
 from smartdrive.validator.config import config_manager
-<<<<<<< HEAD
 from smartdrive.validator.constants import TRUTHFUL_STAKE_AMOUNT
 from smartdrive.validator.database.database import Database
 from smartdrive.validator.models.models import ModuleType
-from smartdrive.validator.node.connection_pool import ConnectionPool, Connection
-from smartdrive.validator.node.server import Server
-from smartdrive.validator.node.util.message import MessageCode, Message, MessageBody
-from smartdrive.validator.node.util.utils import send_json
-from smartdrive.validator.node.connection_pool import INACTIVITY_TIMEOUT_SECONDS as VALIDATOR_INACTIVITY_TIMEOUT_SECONDS
-
-
-SLEEP_TIME_CHECK_STAKE_SECONDS = 1 * 60 * 60  # 1 hour
-VALIDATION_VOTE_INTERVAL_SECONDS = 10 * 60  # 10 minutes
-=======
 from smartdrive.validator.node.connection.connection_pool import ConnectionPool, Connection
 from smartdrive.validator.node.connection.peer_manager import PeerManager
 from smartdrive.validator.node.event.event_pool import EventPool
 from smartdrive.validator.node.util.message import MessageCode, Message, MessageBody
 from smartdrive.validator.node.connection.utils.utils import send_message
->>>>>>> a6028bfb
+from smartdrive.validator.node.connection.connection_pool import INACTIVITY_TIMEOUT_SECONDS as VALIDATOR_INACTIVITY_TIMEOUT_SECONDS
+
+SLEEP_TIME_CHECK_STAKE_SECONDS = 1 * 60 * 60  # 1 hour
+VALIDATION_VOTE_INTERVAL_SECONDS = 10 * 60  # 10 minutes
 
 
 class Node:
@@ -82,39 +59,26 @@
     _event_pool: EventPool = None
     _connection_pool: ConnectionPool = None
     initial_sync_completed: Value = None
-
-    def __init__(self, database: Database):
+    _database: Database = None
+
+    def __init__(self):
         self._keypair = classic_load_key(config_manager.config.key)
 
         manager = multiprocessing.Manager()
-<<<<<<< HEAD
-        self._event_pool = manager.list()
-        self._event_pool_lock = manager.Lock()
-        self.initial_sync_completed = multiprocessing.Value('b', False)
-        self._connection_pool = ConnectionPool(cache_size=Server.MAX_N_CONNECTIONS)
-        self._database = database
-=======
         self._event_pool = EventPool(manager)
         self._connection_pool = ConnectionPool(manager=manager, cache_size=PeerManager.MAX_N_CONNECTIONS)
         self.initial_sync_completed = Value('b', False)
->>>>>>> a6028bfb
+        self._database = Database()
 
         connection_manager = PeerManager(
             event_pool=self._event_pool,
             connection_pool=self._connection_pool,
             initial_sync_completed=self.initial_sync_completed
         )
-<<<<<<< HEAD
-        server.daemon = True
-        server.start()
-
-        threading.Thread(target=self.periodically_ping_nodes, daemon=True).start()
-
-        multiprocessing.Process(target=self.periodically_check_stake, daemon=True).start()
-=======
         connection_manager.daemon = True
         connection_manager.start()
->>>>>>> a6028bfb
+
+        multiprocessing.Process(target=self.periodically_check_stake, daemon=True).start()
 
     def get_connections(self) -> List[Connection]:
         return self._connection_pool.get_all()
@@ -122,14 +86,8 @@
     def get_connected_modules(self) -> List[ModuleInfo]:
         return [connection.module for connection in self._connection_pool.get_all()]
 
-<<<<<<< HEAD
-    def add_event(self, event: Union[StoreEvent, RemoveEvent, StoreRequestEvent]):
-        with self._event_pool_lock:
-            self._event_pool.append(event)
-=======
     def distribute_event(self, event: Union[StoreEvent, RemoveEvent]):
         self._event_pool.append(event)
->>>>>>> a6028bfb
 
         message_event = MessageEvent.from_json(event.dict(), event.get_event_action())
 
@@ -151,8 +109,8 @@
 
             send_message(connection.socket, message)
 
-<<<<<<< HEAD
-            sleep(5)
+    def consume_events(self, count: int) -> List[Union[StoreEvent, RemoveEvent]]:
+        return self._event_pool.consume_events(count)
 
     async def get_proposer_validator(self) -> Tuple[bool, List[ModuleInfo], List[ModuleInfo]]:
         """
@@ -268,8 +226,4 @@
 
                                 self.add_event(event)
             except Exception:
-                continue
-=======
-    def consume_events(self, count: int) -> List[Union[StoreEvent, RemoveEvent]]:
-        return self._event_pool.consume_events(count)
->>>>>>> a6028bfb
+                continue