--- conflicted
+++ resolved
@@ -160,31 +160,9 @@
                 miner_with_chunks = get_miner_info_with_chunk(miners, chunks)
 
                 for miner in miner_with_chunks:
-<<<<<<< HEAD
-                    start_time = time.monotonic()
-
-                    connection = ConnectionInfo(miner["connection"]["ip"], miner["connection"]["port"])
-                    miner_info = ModuleInfo(miner["uid"], miner["ss58_address"], connection)
-                    result = await remove_chunk_request(keypair, event.user_ss58_address, miner_info, miner["chunk_uuid"])
-
-                    final_time = time.monotonic() - start_time
-                    miner_process = MinerProcess(chunk_uuid=miner["chunk_uuid"], miner_ss58_address=miner["ss58_address"],
-                                                 succeed=True if result else False, processing_time=final_time)
-                    miner_processes.append(miner_process)
-
-                # Since in the remove call processed by a validator it cannot finish completing the event_params
-                # (since it does not fill in the miners processes), the already signed event must be replaced with a new
-                # event in which the miner processes are added to the file_uuid parameter that already existed.
-                # Once the parameters of this event have been replaced, they must be signed again, thus replacing
-                # the validator's signature with that of the proposer.
-                event.event_params.miners_processes = miner_processes
-                event.event_signed_params = sign_data(event.event_params.dict(), keypair).hex()
-                event.validator_ss58_address = Ss58Address(keypair.ss58_address)
-=======
                     connection = ConnectionInfo(miner["connection"]["ip"], miner["connection"]["port"])
                     miner_info = ModuleInfo(miner["uid"], miner["ss58_address"], connection)
                     await remove_chunk_request(keypair, event.user_ss58_address, miner_info, miner["chunk_uuid"])
->>>>>>> 1ac18388
 
             database.remove_file(event.event_params.file_uuid)
 
