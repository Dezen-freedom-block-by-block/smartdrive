--- conflicted
+++ resolved
@@ -244,15 +244,9 @@
     async def run_tasks():
         await asyncio.gather(
             _validator.api.run_server(),
-<<<<<<< HEAD
             _validator.initial_sync(),
-            #_validator.validation_loop(),
-            _validator._network.create_blocks(),
-            _validator._network.run_server()
-=======
-            # _validator.initial_sync(),
-            # _validator.validation_loop()
->>>>>>> 15c67871
+            _validator.validation_loop(),
+            _validator._network.create_blocks()
         )
 
     asyncio.run(run_tasks())