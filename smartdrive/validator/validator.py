--- conflicted
+++ resolved
@@ -34,23 +34,15 @@
 from smartdrive.commune.models import ConnectionInfo, ModuleInfo
 from smartdrive.logging_config import logger
 from smartdrive.commune.connection_pool import initialize_commune_connection_pool
-<<<<<<< HEAD
-from smartdrive.models.block import Block, MAX_EVENTS_PER_BLOCK
-from smartdrive.utils import DEFAULT_VALIDATOR_PATH
-=======
 from smartdrive.models.block import Block, MAX_EVENTS_PER_BLOCK, block_to_block_event
 from smartdrive.models.event import RemoveEvent
 from smartdrive.models.utils import compile_miners_info_and_chunks
+from smartdrive.utils import DEFAULT_VALIDATOR_PATH
 from smartdrive.validator.api.utils import remove_chunk_request
->>>>>>> a6028bfb
 from smartdrive.validator.config import Config, config_manager
 from smartdrive.validator.database.database import Database
-<<<<<<< HEAD
+from smartdrive.validator.node.connection.utils.utils import send_message
 from smartdrive.validator.node.node import Node, VALIDATION_VOTE_INTERVAL_SECONDS
-=======
-from smartdrive.validator.node.connection.utils.utils import send_message
-from smartdrive.validator.node.node import Node
->>>>>>> a6028bfb
 from smartdrive.validator.api.api import API
 from smartdrive.validator.evaluation.evaluation import score_miners, set_weights
 from smartdrive.validator.node.connection.connection_pool import INACTIVITY_TIMEOUT_SECONDS as VALIDATOR_INACTIVITY_TIMEOUT_SECONDS
@@ -107,7 +99,7 @@
         super().__init__()
         self._key = classic_load_key(config_manager.config.key)
         self._database = Database()
-        self.node = Node(self._database)
+        self.node = Node()
         self.api = API(self.node)
 
     async def create_blocks(self):
@@ -163,11 +155,7 @@
                         signed_block=signed_block.hex(),
                         proposer_ss58_address=Ss58Address(self._key.ss58_address)
                     )
-<<<<<<< HEAD
                     await self._database.create_block(block=block, is_proposer=is_current_validator_proposer, validators=all_validators)
-=======
-                    self._database.create_block(block)
->>>>>>> a6028bfb
 
                     block_event = block_to_block_event(block)
                     body = MessageBody(
