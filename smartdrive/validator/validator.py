--- conflicted
+++ resolved
@@ -91,14 +91,8 @@
     MAX_EVENTS_PER_BLOCK = 25
     BLOCK_INTERVAL = 12
 
-<<<<<<< HEAD
     DAYS_INTERVAL = 14
 
-    MAX_RETRIES = 3
-    RETRY_DELAY = 5
-
-=======
->>>>>>> 8c023ae7
     _config = None
     _key: Keypair = None
     _database: Database = None
