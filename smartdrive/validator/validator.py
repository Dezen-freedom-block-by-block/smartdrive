--- conflicted
+++ resolved
@@ -45,15 +45,10 @@
 from smartdrive.validator.models.block import Block
 from smartdrive.validator.models.models import ModuleType
 from smartdrive.validator.network.network import Network
-<<<<<<< HEAD
-from smartdrive.validator.utils import extract_sql_file, fetch_validator, encode_bytes_to_b64
-from smartdrive.commune.request import get_modules, get_active_validators, get_active_miners, ConnectionInfo, ModuleInfo, execute_miner_request, get_truthful_validators, ping_proposer_validator, get_filtered_modules
-=======
 from smartdrive.validator.step import validate_step
 from smartdrive.validator.utils import extract_sql_file, fetch_validator
 from smartdrive.validator.api.middleware.sign import sign_data, verify_data_signature, verify_block
 from smartdrive.commune.request import (get_modules, get_active_validators, ConnectionInfo, ModuleInfo, get_truthful_validators, ping_leader_validator, get_filtered_modules)
->>>>>>> f6b54e53
 
 
 def get_config():
@@ -226,108 +221,6 @@
             print("Failed to fetch the database.")
             return None
 
-<<<<<<< HEAD
-    async def validate_miners(self, files: list[File]):
-        """
-        Validates the stored sub-chunks across active miners.
-
-        This method checks the integrity of sub-chunks stored across various active miners
-        by comparing the stored data with the original data. It logs the response times and
-        success status of each validation request in the database.
-
-        Params:
-            files (list[File]): A list of files containing chunks to be validated.
-        """
-        sub_chunks = []
-        for file in files:
-            for chunk in file.chunks:
-                sub_chunks.append(MinerWithSubChunk(Ss58Address(chunk.miner_owner_ss58address), chunk.chunk_uuid, chunk.sub_chunk))
-
-        if not sub_chunks:
-            print("Skipping validate miners: Currently no sub-chunks")
-            return
-
-        active_miners = await get_active_miners(self._key, self._comx_client, self._config.netuid)
-        if not active_miners:
-            print("Skipping validate miners: Currently there are no active miners")
-            return
-
-        miner_info_with_sub_chunk = get_miner_info_with_chunk(active_miners, sub_chunks)
-
-        for miner in miner_info_with_sub_chunk:
-            start_time = time.time()
-            miner_answer = await execute_miner_request(
-                self._key, ConnectionInfo(miner["connection"]["ip"], miner["connection"]["port"]), miner["ss58_address"], "validation",
-                {
-                    "folder": self._key.ss58_address,
-                    "chunk_uuid": miner["chunk_uuid"],
-                    "start": miner["sub_chunk"].start,
-                    "end": miner["sub_chunk"].end
-                }
-            )
-
-            final_time = time.time() - start_time
-            succeed = True if miner_answer and miner["sub_chunk"].data == miner_answer["sub_chunk"] else False
-
-            self._database.insert_miner_response(miner["ss58_address"], "validation", succeed, final_time)
-
-=======
-    async def create_blocks(self):
-        # TODO: retrieve real block events
-        # TODO: permit only MAX_EVENTS_PER_BLOCK
-        # TODO: retrieve last block from other leader validator
-        # TODO: propagate blocks to validators
-
-        block_number = self._database.get_database_block()
-        block_number = -1 if block_number is None else block_number
-
-        while True:
-            start_time = time.time()
-
-            truthful_validators = await get_truthful_validators(self._key, self._comx_client, self._config.netuid)
-            all_validators = get_filtered_modules(self._comx_client, self._config.netuid, ModuleType.VALIDATOR)
-
-            leader_active_validator = max(truthful_validators, key=lambda v: v.stake or 0)
-            leader_validator = max(all_validators, key=lambda v: v.stake or 0)
-
-            if leader_validator.ss58_address != leader_active_validator.ss58_address:
-                ping_validator = await ping_leader_validator(self._key, leader_validator)
-                if not ping_validator:
-                    leader_validator = leader_active_validator
-
-            if leader_validator.ss58_address == self._key.ss58_address:
-                block_number += 1
-                block_events = []
-                await self.process_events(events=block_events)
-                self._database.create_block(block_number)
-
-            elapsed = time.time() - start_time
-            if elapsed < self.BLOCK_INTERVAL:
-                sleep_time = self.BLOCK_INTERVAL - elapsed
-                print(f"Sleeping for {sleep_time} seconds before trying to create the next block.")
-                await asyncio.sleep(sleep_time)
-
-    async def process_events(self, events: list[Event]):
-        # TODO: check if returns ok and remove from mempool, otherwise keep events
-        for e in events:
-            if e.action == "store":
-                # TODO: data is inserted, now we have to insert where is located data (miner info)
-                result = await self.api.store_api.store_event()
-                print(f"STORE: {result}")
-            elif e.action == "remove":
-                result = await self.api.remove_api.remove_endpoint(user_ss58_address=e.params.get("user_ss58_address"), file_uuid=e.params.get("file_uuid"))
-                print(f"REMOVE: {result}")
-
-    async def handle_received_block(self, block: Block, leader_validator: ModuleInfo):
-        # TODO: check handle received block
-        processed_events = []
-        if verify_block(block, leader_validator.ss58_address, block.proposer_signature):
-            for event in block.events:
-                if verify_data_signature(event.params, event.signature, event.params.get("user_ss58_address")):
-                    processed_events.append(event)
-
-            await self.process_events(processed_events)
->>>>>>> f6b54e53
 
 if __name__ == "__main__":
     config = get_config()
@@ -354,12 +247,8 @@
         await asyncio.gather(
             _validator.api.run_server(),
             # _validator.initial_sync(),
-<<<<<<< HEAD
-            # _validator.validation_loop()
-=======
             # _validator.validation_loop(),
             # _validator.create_blocks()
->>>>>>> f6b54e53
         )
 
     asyncio.run(run_tasks())