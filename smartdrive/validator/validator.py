# MIT License
#
# Copyright (c) 2024 Dezen | freedom block by block
#
# Permission is hereby granted, free of charge, to any person obtaining a copy
# of this software and associated documentation files (the "Software"), to deal
# in the Software without restriction, including without limitation the rights
# to use, copy, modify, merge, publish, distribute, sublicense, and/or sell
# copies of the Software, and to permit persons to whom the Software is
# furnished to do so, subject to the following conditions:
# 
# The above copyright notice and this permission notice shall be included in all
# copies or substantial portions of the Software.
#
# THE SOFTWARE IS PROVIDED "AS IS", WITHOUT WARRANTY OF ANY KIND, EXPRESS OR
# IMPLIED, INCLUDING BUT NOT LIMITED TO THE WARRANTIES OF MERCHANTABILITY,
# FITNESS FOR A PARTICULAR PURPOSE AND NONINFRINGEMENT. IN NO EVENT SHALL THE
# AUTHORS OR COPYRIGHT HOLDERS BE LIABLE FOR ANY CLAIM, DAMAGES OR OTHER
# LIABILITY, WHETHER IN AN ACTION OF CONTRACT, TORT OR OTHERWISE, ARISING FROM,
# OUT OF OR IN CONNECTION WITH THE SOFTWARE OR THE USE OR OTHER DEALINGS IN THE
# SOFTWARE.

import os
import argparse
import time
import asyncio

from communex.module.module import Module
from communex.compat.key import classic_load_key
from communex.types import Ss58Address
from substrateinterface import Keypair

import smartdrive
from smartdrive.commune.connection_pool import initialize_commune_connection_pool
from smartdrive.models.block import Block, MAX_EVENTS_PER_BLOCK
from smartdrive.validator.config import Config, config_manager
from smartdrive.validator.constants import TRUTHFUL_STAKE_AMOUNT
from smartdrive.validator.database.database import Database
from smartdrive.validator.api.api import API
<<<<<<< HEAD
from smartdrive.validator.evaluation.evaluation import score_miner, set_weights
from smartdrive.validator.node.active_validator_manager import INACTIVITY_TIMEOUT_SECONDS as VALIDATOR_INACTIVITY_TIMEOUT_SECONDS
=======
from smartdrive.validator.errors import InitialSyncError
from smartdrive.validator.evaluation.evaluation import score_miners, set_weights
>>>>>>> 1ac18388
from smartdrive.validator.models.models import ModuleType
from smartdrive.validator.node.active_validator_manager import INACTIVITY_TIMEOUT_SECONDS
from smartdrive.validator.node.node import Node
from smartdrive.validator.step import validate_step
from smartdrive.validator.utils import process_events, prepare_sync_blocks
from smartdrive.validator.api.middleware.sign import sign_data
from smartdrive.commune.request import get_filtered_modules, get_modules
from smartdrive.commune.utils import filter_truthful_validators


def get_config() -> Config:
    """
    Parse params and prepare config object.

    Returns:
        Config: Config object created from parser arguments.
    """
    path = os.path.abspath(__file__)
    db_path = os.path.join(os.path.dirname(path), "database")

    # Create parser and add all params.
    parser = argparse.ArgumentParser(description="Configure the validator.")
    parser.add_argument("--key", required=True, help="Name of key.")
    parser.add_argument("--database_path", default=db_path, required=False, help="Path to the database.")
    parser.add_argument("--port", type=int, default=8001, required=False, help="Default remote API port.")
    parser.add_argument("--testnet", action='store_true', help="Use testnet or not.")

    args = parser.parse_args()
    args.netuid = smartdrive.TESTNET_NETUID if args.testnet else smartdrive.NETUID

    if args.database_path:
        os.makedirs(args.database_path, exist_ok=True)

    args.database_path = os.path.expanduser(args.database_path)

    _config = Config(
        key=args.key,
        database_path=args.database_path,
        port=args.port,
        testnet=args.testnet,
        netuid=args.netuid
    )

    return _config


class Validator(Module):
    # TODO: REPLACE THIS WITH bytes
    BLOCK_INTERVAL_SECONDS = 30
<<<<<<< HEAD
    VALIDATION_INTERVAL_SECONDS = 3 * 60
    VOTE_INTERVAL_SECONDS = 60
=======
    PING_INTERVAL_SECONDS = 5
    MAX_RETRIES = 2
    RETRY_DELAY_CREATION_BLOCK = 5
    VALIDATION_VOTE_INTERVAL_SECONDS = 2 * 60
>>>>>>> 1ac18388

    _config = None
    _key: Keypair = None
    _database: Database = None
    api: API = None
    node: Node = None
    _initial_sync_block = False

    def __init__(self):
        super().__init__()
        self._key = classic_load_key(config_manager.config.key)
        self._database = Database()
        self.node = Node()
        self.api = API(self.node)

    async def create_blocks(self):
<<<<<<< HEAD
        """
            Periodically attempts to create new blocks by proposing them to the network if the current node is the
            proposer.

            This method operates in an infinite loop, regularly checking whether it's time to vote, validate, or create
            a new block. The process includes validating the current validator's status, handling the initial sync,
            processing events, and ensuring that the block creation and validation intervals are respected.
        """
        last_validation_time = time.monotonic()
        last_vote_time = time.monotonic()

        while True:
            start_time = time.monotonic()

            try:
                if time.monotonic() - last_vote_time >= self.VOTE_INTERVAL_SECONDS:
                    asyncio.create_task(self.vote_miners())
                    last_vote_time = time.monotonic()
            except Exception as e:
                print(f"Error voting - {e}")

            try:
                # Retrieving all active validators is crucial, so we attempt it an optimal number of times.
                # Between each attempt, we wait VALIDATOR_INACTIVITY_TIMEOUT_SECONDS / 2,
                # as new validators might be activated in the background.
                active_validators = []
                for _ in range(4):
                    active_validators = self.node.get_active_validators()
                    if active_validators:
=======
        last_validation_time = time.time()

        # We wait the same number of seconds as indicated to mark a validator as inactive
        await asyncio.sleep(INACTIVITY_TIMEOUT_SECONDS)

        while True:
            try:
                current_time = time.time()

                # Start validation and voting task
                if current_time - last_validation_time >= self.VALIDATION_VOTE_INTERVAL_SECONDS:
                    print("Starting validation and voting task")
                    asyncio.create_task(self.validation_task())
                    last_validation_time = current_time

                start_time = current_time
                active_validators = self.node.get_active_validators()

                block_number = self._database.get_last_block() or 0
                truthful_validators = filter_truthful_validators(active_validators)

                # Retry mechanism to get truthful validators
                for _ in range(self.MAX_RETRIES):
                    if truthful_validators:
>>>>>>> 1ac18388
                        break
                    await asyncio.sleep(VALIDATOR_INACTIVITY_TIMEOUT_SECONDS / 2)
                    active_validators = self.node.get_active_validators()

                truthful_validators = filter_truthful_validators(active_validators)

                # Since the list of active validators never includes the current validator, we need to locate our own
                # validator within the complete list.
                all_validators = get_filtered_modules(config_manager.config.netuid, ModuleType.VALIDATOR)
                own_validator = next((v for v in all_validators if v.ss58_address == self._key.ss58_address), None)

                is_own_validator_truthful = own_validator and own_validator.stake >= TRUTHFUL_STAKE_AMOUNT
                if is_own_validator_truthful:
                    truthful_validators.append(own_validator)

                proposer_validator = max(truthful_validators or all_validators, key=lambda v: v.stake or 0)

                is_current_validator_proposer = proposer_validator.ss58_address == self._key.ss58_address
                if is_current_validator_proposer:
                    new_block_number = (self._database.get_last_block_number() or 0) + 1

                    # Trigger the initial sync and reiterate the loop after BLOCK_INTERVAL_SECONDS to verify if
                    # initial_sync_completed has been set to True. This is needed since the response to the
                    # prepare_sync_blocks will be in the background via TCP.
                    # TODO: Improve initial sync
                    if not _validator.node.initial_sync_completed.value:
                        if active_validators:
                            prepare_sync_blocks(
                                start=new_block_number,
                                active_connections=self.node.get_active_validators_connections(),
                                keypair=self._key
                            )
                            await asyncio.sleep(self.BLOCK_INTERVAL_SECONDS)
                            continue

                        self.node.initial_sync_completed.value = True

                    block_events = self.node.consume_pool_events(count=MAX_EVENTS_PER_BLOCK)
                    await process_events(
                        events=block_events,
                        is_proposer_validator=True,
                        keypair=self._key,
                        netuid=config_manager.config.netuid,
                        database=self._database
                    )

                    signed_block = sign_data({"block_number": new_block_number, "events": [event.dict() for event in block_events]}, self._key)
                    block = Block(
                        block_number=new_block_number,
                        events=block_events,
                        signed_block=signed_block.hex(),
                        proposer_ss58_address=Ss58Address(self._key.ss58_address)
                    )
                    self._database.create_block(block=block)

                    asyncio.create_task(self.node.send_block_to_validators(block=block))

<<<<<<< HEAD
                    if start_time - last_validation_time >= self.VALIDATION_INTERVAL_SECONDS:
                        print("Starting validation task")
                        asyncio.create_task(self.validation_task())
                        last_validation_time = start_time

                elapsed = time.monotonic() - start_time
                sleep_time = max(0.0, self.BLOCK_INTERVAL_SECONDS - elapsed)
=======
                    if not _validator.node.initial_sync_completed.value:
                        _validator.node.initial_sync_completed.value = True

                # Calculate sleep time to maintain block interval
                elapsed = time.time() - start_time
                sleep_time = max(0, self.BLOCK_INTERVAL_SECONDS - elapsed)
>>>>>>> 1ac18388
                print(f"Sleeping for {sleep_time:.2f} seconds before trying to create the next block.")
                await asyncio.sleep(sleep_time)

            except Exception as e:
                print(f"Error creating blocks - {e}")
                await asyncio.sleep(self.BLOCK_INTERVAL_SECONDS)

    async def validation_task(self):
<<<<<<< HEAD
        """
            Handles the validation of events and updates the node's event pool accordingly.

            This method asynchronously processes events by validating them and then managing
            the resulting actions, such as removal, validation, or storage of events.
        """
        result = await validate_step(
            database=self._database,
            key=self._key,
            netuid=config_manager.config.netuid
        )

        if result is not None:
            remove_events, validate_events, store_event = result

            if remove_events:
                self.node.insert_pool_events(remove_events)

            if validate_events:
                self.node.insert_pool_events(validate_events)

            if store_event:
                self.node.insert_pool_event(store_event)

    async def vote_miners(self):
        """
            Calculates the weights of the miners and sets them in the network.

            Collects performance data of miners, calculates a score based on their successful and failed calls,
            and then sets these weights in the network.

            Raises:
                CommuneNetworkUnreachable: Raised if a valid result cannot be obtained from the network.
        """
        score_dict = {}
        for miner in get_filtered_modules(config_manager.config.netuid, ModuleType.MINER):
            if miner.ss58_address == self._key.ss58_address:
                continue
            total_calls, failed_calls = self._database.get_miner_processes(
                miner_ss58_address=miner.ss58_address,
                days_interval=14
=======
        miners = [
            miner for miner in get_filtered_modules(config_manager.config.netuid, ModuleType.MINER)
            if miner.ss58_address != self._key.ss58_address
        ]

        remove_events, validation_events, result_miners = await validate_step(
                miners=miners,
                database=self._database,
                key=self._key,
                validators_len=len(self.node.get_active_validators_connections()) + 1  # To include myself
        )

        if remove_events:
            await process_events(
                events=remove_events,
                is_proposer_validator=False,
                keypair=self._key,
                netuid=config_manager.config.netuid,
                database=self._database,
                is_temporary_chunk=True
>>>>>>> 1ac18388
            )

        if validation_events:
            self._database.insert_validation_events(validation_events=validation_events)

        if result_miners:
            # Voting
            score_dict = score_miners(result_miners=result_miners)
            if _validator.node.initial_sync_completed.value and score_dict:
                await set_weights(score_dict, config_manager.config.netuid, self._key)

    async def periodically_ping_validators(self):
        """
            Periodically pings validators at regular intervals.

            This method runs an infinite loop that pings the node's validators
            every 5 seconds.
        """
        while True:
            await self.node.ping_validators()
            await asyncio.sleep(5)


if __name__ == "__main__":
    smartdrive.check_version()

    config = get_config()
    config_manager.initialize(config)

    initialize_commune_connection_pool(config_manager.config.testnet)

    key = classic_load_key(config_manager.config.key)
    registered_modules = get_modules(config_manager.config.netuid)
    if key.ss58_address not in [module.ss58_address for module in registered_modules]:
        raise Exception(f"Your key: {key.ss58_address} is not registered.")

    # Using an underscore to prevent naming conflicts with other variables later used named 'validator'
    _validator = Validator()

    async def run_tasks():
        asyncio.create_task(_validator.periodically_ping_validators())

        # Initial delay to allow active validators to load before request them
        await asyncio.sleep(VALIDATOR_INACTIVITY_TIMEOUT_SECONDS)

        await asyncio.gather(
            _validator.api.run_server(),
            _validator.create_blocks()
        )

    asyncio.run(run_tasks())<|MERGE_RESOLUTION|>--- conflicted
+++ resolved
@@ -37,15 +37,9 @@
 from smartdrive.validator.constants import TRUTHFUL_STAKE_AMOUNT
 from smartdrive.validator.database.database import Database
 from smartdrive.validator.api.api import API
-<<<<<<< HEAD
-from smartdrive.validator.evaluation.evaluation import score_miner, set_weights
+from smartdrive.validator.evaluation.evaluation import score_miners, set_weights
 from smartdrive.validator.node.active_validator_manager import INACTIVITY_TIMEOUT_SECONDS as VALIDATOR_INACTIVITY_TIMEOUT_SECONDS
-=======
-from smartdrive.validator.errors import InitialSyncError
-from smartdrive.validator.evaluation.evaluation import score_miners, set_weights
->>>>>>> 1ac18388
 from smartdrive.validator.models.models import ModuleType
-from smartdrive.validator.node.active_validator_manager import INACTIVITY_TIMEOUT_SECONDS
 from smartdrive.validator.node.node import Node
 from smartdrive.validator.step import validate_step
 from smartdrive.validator.utils import process_events, prepare_sync_blocks
@@ -93,15 +87,7 @@
 class Validator(Module):
     # TODO: REPLACE THIS WITH bytes
     BLOCK_INTERVAL_SECONDS = 30
-<<<<<<< HEAD
-    VALIDATION_INTERVAL_SECONDS = 3 * 60
-    VOTE_INTERVAL_SECONDS = 60
-=======
-    PING_INTERVAL_SECONDS = 5
-    MAX_RETRIES = 2
-    RETRY_DELAY_CREATION_BLOCK = 5
     VALIDATION_VOTE_INTERVAL_SECONDS = 2 * 60
->>>>>>> 1ac18388
 
     _config = None
     _key: Keypair = None
@@ -118,27 +104,26 @@
         self.api = API(self.node)
 
     async def create_blocks(self):
-<<<<<<< HEAD
-        """
-            Periodically attempts to create new blocks by proposing them to the network if the current node is the
-            proposer.
-
-            This method operates in an infinite loop, regularly checking whether it's time to vote, validate, or create
-            a new block. The process includes validating the current validator's status, handling the initial sync,
-            processing events, and ensuring that the block creation and validation intervals are respected.
+        """
+        Periodically attempts to create new blocks by proposing them to the network if the current node is the
+        proposer.
+
+        This method operates in an infinite loop, regularly checking whether it's time to vote, validate, or create
+        a new block. The process includes validating the current validator's status, handling the initial sync,
+        processing events, and ensuring that the block creation and validation intervals are respected.
         """
         last_validation_time = time.monotonic()
-        last_vote_time = time.monotonic()
 
         while True:
             start_time = time.monotonic()
 
             try:
-                if time.monotonic() - last_vote_time >= self.VOTE_INTERVAL_SECONDS:
-                    asyncio.create_task(self.vote_miners())
-                    last_vote_time = time.monotonic()
+                if start_time - last_validation_time >= self.VALIDATION_VOTE_INTERVAL_SECONDS:
+                    print("Starting validation and voting task")
+                    asyncio.create_task(self.validation_task())
+                    last_validation_time = start_time
             except Exception as e:
-                print(f"Error voting - {e}")
+                print(f"Error validating - {e}")
 
             try:
                 # Retrieving all active validators is crucial, so we attempt it an optimal number of times.
@@ -148,35 +133,8 @@
                 for _ in range(4):
                     active_validators = self.node.get_active_validators()
                     if active_validators:
-=======
-        last_validation_time = time.time()
-
-        # We wait the same number of seconds as indicated to mark a validator as inactive
-        await asyncio.sleep(INACTIVITY_TIMEOUT_SECONDS)
-
-        while True:
-            try:
-                current_time = time.time()
-
-                # Start validation and voting task
-                if current_time - last_validation_time >= self.VALIDATION_VOTE_INTERVAL_SECONDS:
-                    print("Starting validation and voting task")
-                    asyncio.create_task(self.validation_task())
-                    last_validation_time = current_time
-
-                start_time = current_time
-                active_validators = self.node.get_active_validators()
-
-                block_number = self._database.get_last_block() or 0
-                truthful_validators = filter_truthful_validators(active_validators)
-
-                # Retry mechanism to get truthful validators
-                for _ in range(self.MAX_RETRIES):
-                    if truthful_validators:
->>>>>>> 1ac18388
                         break
                     await asyncio.sleep(VALIDATOR_INACTIVITY_TIMEOUT_SECONDS / 2)
-                    active_validators = self.node.get_active_validators()
 
                 truthful_validators = filter_truthful_validators(active_validators)
 
@@ -200,6 +158,7 @@
                     # prepare_sync_blocks will be in the background via TCP.
                     # TODO: Improve initial sync
                     if not _validator.node.initial_sync_completed.value:
+                        _validator.node.initial_sync_completed.value = True
                         if active_validators:
                             prepare_sync_blocks(
                                 start=new_block_number,
@@ -209,8 +168,6 @@
                             await asyncio.sleep(self.BLOCK_INTERVAL_SECONDS)
                             continue
 
-                        self.node.initial_sync_completed.value = True
-
                     block_events = self.node.consume_pool_events(count=MAX_EVENTS_PER_BLOCK)
                     await process_events(
                         events=block_events,
@@ -231,22 +188,8 @@
 
                     asyncio.create_task(self.node.send_block_to_validators(block=block))
 
-<<<<<<< HEAD
-                    if start_time - last_validation_time >= self.VALIDATION_INTERVAL_SECONDS:
-                        print("Starting validation task")
-                        asyncio.create_task(self.validation_task())
-                        last_validation_time = start_time
-
                 elapsed = time.monotonic() - start_time
                 sleep_time = max(0.0, self.BLOCK_INTERVAL_SECONDS - elapsed)
-=======
-                    if not _validator.node.initial_sync_completed.value:
-                        _validator.node.initial_sync_completed.value = True
-
-                # Calculate sleep time to maintain block interval
-                elapsed = time.time() - start_time
-                sleep_time = max(0, self.BLOCK_INTERVAL_SECONDS - elapsed)
->>>>>>> 1ac18388
                 print(f"Sleeping for {sleep_time:.2f} seconds before trying to create the next block.")
                 await asyncio.sleep(sleep_time)
 
@@ -255,60 +198,28 @@
                 await asyncio.sleep(self.BLOCK_INTERVAL_SECONDS)
 
     async def validation_task(self):
-<<<<<<< HEAD
-        """
-            Handles the validation of events and updates the node's event pool accordingly.
-
-            This method asynchronously processes events by validating them and then managing
-            the resulting actions, such as removal, validation, or storage of events.
-        """
-        result = await validate_step(
-            database=self._database,
-            key=self._key,
-            netuid=config_manager.config.netuid
-        )
-
-        if result is not None:
-            remove_events, validate_events, store_event = result
-
-            if remove_events:
-                self.node.insert_pool_events(remove_events)
-
-            if validate_events:
-                self.node.insert_pool_events(validate_events)
-
-            if store_event:
-                self.node.insert_pool_event(store_event)
-
-    async def vote_miners(self):
-        """
-            Calculates the weights of the miners and sets them in the network.
-
-            Collects performance data of miners, calculates a score based on their successful and failed calls,
-            and then sets these weights in the network.
-
-            Raises:
-                CommuneNetworkUnreachable: Raised if a valid result cannot be obtained from the network.
-        """
-        score_dict = {}
-        for miner in get_filtered_modules(config_manager.config.netuid, ModuleType.MINER):
-            if miner.ss58_address == self._key.ss58_address:
-                continue
-            total_calls, failed_calls = self._database.get_miner_processes(
-                miner_ss58_address=miner.ss58_address,
-                days_interval=14
-=======
+        """
+        Handles the validation of events and updates the node's event pool accordingly.
+
+        This method asynchronously processes events by validating them and then managing
+        the resulting actions, such as removal, validation, or storage of events.
+        """
         miners = [
             miner for miner in get_filtered_modules(config_manager.config.netuid, ModuleType.MINER)
             if miner.ss58_address != self._key.ss58_address
         ]
 
         remove_events, validation_events, result_miners = await validate_step(
-                miners=miners,
-                database=self._database,
-                key=self._key,
-                validators_len=len(self.node.get_active_validators_connections()) + 1  # To include myself
+            miners=miners,
+            database=self._database,
+            key=self._key,
+            validators_len=len(self.node.get_active_validators_connections()) + 1  # To include myself
         )
+
+        if result_miners:
+            score_dict = score_miners(result_miners=result_miners)
+            if _validator.node.initial_sync_completed.value and score_dict:
+                await set_weights(score_dict, config_manager.config.netuid, self._key)
 
         if remove_events:
             await process_events(
@@ -318,24 +229,17 @@
                 netuid=config_manager.config.netuid,
                 database=self._database,
                 is_temporary_chunk=True
->>>>>>> 1ac18388
             )
 
         if validation_events:
             self._database.insert_validation_events(validation_events=validation_events)
 
-        if result_miners:
-            # Voting
-            score_dict = score_miners(result_miners=result_miners)
-            if _validator.node.initial_sync_completed.value and score_dict:
-                await set_weights(score_dict, config_manager.config.netuid, self._key)
-
     async def periodically_ping_validators(self):
         """
-            Periodically pings validators at regular intervals.
-
-            This method runs an infinite loop that pings the node's validators
-            every 5 seconds.
+        Periodically pings validators at regular intervals.
+
+        This method runs an infinite loop that pings the node's validators
+        every 5 seconds.
         """
         while True:
             await self.node.ping_validators()
