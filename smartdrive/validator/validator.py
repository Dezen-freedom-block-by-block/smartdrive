# MIT License
#
# Copyright (c) 2024 Dezen | freedom block by block
#
# Permission is hereby granted, free of charge, to any person obtaining a copy
# of this software and associated documentation files (the "Software"), to deal
# in the Software without restriction, including without limitation the rights
# to use, copy, modify, merge, publish, distribute, sublicense, and/or sell
# copies of the Software, and to permit persons to whom the Software is
# furnished to do so, subject to the following conditions:
# 
# The above copyright notice and this permission notice shall be included in all
# copies or substantial portions of the Software.
#
# THE SOFTWARE IS PROVIDED "AS IS", WITHOUT WARRANTY OF ANY KIND, EXPRESS OR
# IMPLIED, INCLUDING BUT NOT LIMITED TO THE WARRANTIES OF MERCHANTABILITY,
# FITNESS FOR A PARTICULAR PURPOSE AND NONINFRINGEMENT. IN NO EVENT SHALL THE
# AUTHORS OR COPYRIGHT HOLDERS BE LIABLE FOR ANY CLAIM, DAMAGES OR OTHER
# LIABILITY, WHETHER IN AN ACTION OF CONTRACT, TORT OR OTHERWISE, ARISING FROM,
# OUT OF OR IN CONNECTION WITH THE SOFTWARE OR THE USE OR OTHER DEALINGS IN THE
# SOFTWARE.

import os
import stun
import argparse
import time
import asyncio
import tempfile
import zipfile
from substrateinterface import Keypair

from communex._common import get_node_url
from communex.client import CommuneClient
from communex.module.module import Module
from communex.compat.key import classic_load_key

import smartdrive
from smartdrive.commune.module._protocol import create_headers
from smartdrive.validator.config import Config, config_manager
from smartdrive.validator.database.database import Database
from smartdrive.validator.api.api import API
from smartdrive.validator.evaluation.evaluation import score_miner, set_weights
from smartdrive.validator.models.models import ModuleType
from smartdrive.validator.network.network import Network
from smartdrive.validator.step import validate_step
from smartdrive.validator.utils import extract_sql_file, fetch_with_retries
from smartdrive.validator.api.middleware.sign import sign_data
from smartdrive.commune.request import (get_modules, ConnectionInfo, get_filtered_modules, get_truthful_validators)


def get_config() -> Config:
    """
    Parse params and prepare config object.

    Returns:
        Config: Config object created from parser arguments.
    """
    path = os.path.abspath(__file__)
    db_path = os.path.join(os.path.dirname(path), "database")

    # Create parser and add all params.
    parser = argparse.ArgumentParser(description="Configure the validator.")
    parser.add_argument("--key", required=True, help="Name of key.")
    parser.add_argument("--name", required=True, help="Name of validator.")
    parser.add_argument("--database_path", default=db_path, required=False, help="Path to the database.")
    parser.add_argument("--port", type=int, default=8001, required=False, help="Default remote api port.")
    parser.add_argument("--testnet", action='store_true', help="Use testnet or not.")

    args = parser.parse_args()
    args.netuid = smartdrive.TESTNET_NETUID if args.testnet else smartdrive.NETUID

    if args.database_path:
        os.makedirs(args.database_path, exist_ok=True)

    args.database_path = os.path.expanduser(args.database_path)

    _config = Config(
        key=args.key,
        name=args.name,
        database_path=args.database_path,
        port=args.port,
        testnet=args.testnet,
        netuid=args.netuid
    )

    return _config


class Validator(Module):
    ITERATION_INTERVAL = 60
    MAX_EVENTS_PER_BLOCK = 25
    BLOCK_INTERVAL = 12

<<<<<<< HEAD
    MAX_RETRIES = 3
    RETRY_DELAY = 5

    _config = None
=======
>>>>>>> e0ed9a44
    _key: Keypair = None
    _database: Database = None
    api: API = None
    _comx_client: CommuneClient = None
    _network: Network = None

    def __init__(self):
        super().__init__()

        self._key = classic_load_key(config.key)
        self._database = Database()
        self._comx_client = CommuneClient(url=get_node_url(use_testnet=config_manager.config.testnet), num_connections=5)
        self._network = Network()
        self.api = API(self._network)

    async def validation_loop(self):
        """
        Continuously runs the validation process in a loop.

        This method enters an infinite loop where it continuously checks the software version,
        performs a validation step, and ensures that each iteration runs at a consistent interval
        defined by `self.ITERATION_INTERVAL`. If the validation step completes faster than the
        interval, it sleeps for the remaining time.
        """
        while True:
            smartdrive.check_version()

            start_time = time.time()

            result = await validate_step(
                database=self._database,
                key=self._key,
                comx_client=self._comx_client,
                netuid=config_manager.config.netuid
            )

            if result is not None:
                remove_events, validate_events, store_event = result
                # TODO: Sent to block creation

            # Set weights to miners
            score_dict = {}
            for miner in get_filtered_modules(self._comx_client, config_manager.config.netuid, ModuleType.MINER):
                if miner.ss58_address == self._key.ss58_address:
                    continue
                avg_miner_response_time = self._database.get_avg_miner_response_time(miner.ss58_address)
                successful_store_responses, total_store_responses = self._database.get_successful_responses_and_total(miner.ss58_address, "store")
                successful_responses, total_responses = self._database.get_successful_responses_and_total(miner.ss58_address)

                score_dict[int(miner.uid)] = score_miner(successful_store_responses, total_store_responses, avg_miner_response_time, successful_responses, total_responses)

            if not score_dict:
                print("Skipping set weights")
                return

            await set_weights(score_dict, config_manager.config.netuid, self._comx_client, self._key, config_manager.config.testnet)

            elapsed = time.time() - start_time

            if elapsed < self.ITERATION_INTERVAL:
                sleep_time = self.ITERATION_INTERVAL - elapsed
                print(f"Sleeping for {sleep_time}")
                await asyncio.sleep(sleep_time)

    async def initial_sync(self):
        """
        Performs the initial synchronization by fetching database versions from truthful active validators,
        selecting the validator with the highest version, downloading the database, and importing it.
        """
<<<<<<< HEAD
        active_validators = await get_truthful_validators(self._key, self._comx_client, self._config.netuid)
=======
        active_validators = await get_active_validators(self._key, self._comx_client, config_manager.config.netuid)
        active_validators = [validator for validator in active_validators if validator.ss58_address != self._key.ss58_address]
>>>>>>> e0ed9a44

        if not active_validators:
            # Retry once more if no active validators are found initially
            active_validators = await get_truthful_validators(self._key, self._comx_client, self._config.netuid)

        if not active_validators:
            return

        headers = create_headers(sign_data({}, self._key), self._key)
        active_validators_database = []

        for validator in active_validators:
            response = await fetch_with_retries("database-block", validator.connection, headers=headers, timeout=30, retries=self.MAX_RETRIES, delay=self.RETRY_DELAY)
            if response and response.status_code == 200:
                try:
                    active_validators_database.append({
                        "uid": validator.uid,
                        "ss58_address": validator.ss58_address,
                        "connection": {
                            "ip": validator.connection.ip,
                            "port": validator.connection.port
                        },
                        "database_block": int(response.json()["block"] or 0)
                    })
                except Exception as e:
                    print(e)
                    continue

        if not active_validators_database:
            return

        while active_validators_database:
            validator = max(active_validators_database, key=lambda obj: obj["database_block"])

            connection = ConnectionInfo(validator["connection"]["ip"], validator["connection"]["port"])
            headers = create_headers(sign_data({}, self._key), self._key)
            answer = await fetch_with_retries("database", connection, headers=headers, timeout=30, retries=self.MAX_RETRIES, delay=self.RETRY_DELAY)

            if answer and answer.status_code == 200:
                with tempfile.NamedTemporaryFile(delete=False, suffix='.zip') as temp_zip:
                    temp_zip.write(answer.content)
                    temp_zip_path = temp_zip.name

                if zipfile.is_zipfile(temp_zip_path):
                    sql_file_path = extract_sql_file(temp_zip_path)
                    if sql_file_path:
                        self._database.import_database(sql_file_path)
                        os.remove(temp_zip_path)
                        os.remove(sql_file_path)
                        return
                    else:
                        print("Failed to extract SQL file.")
                        os.remove(temp_zip_path)
                else:
                    print("The downloaded file is not a valid ZIP file.")
                    os.remove(temp_zip_path)
            else:
                print("Failed to fetch the database, trying the next validator.")
                active_validators_database.remove(validator)

        print("No more validators available.")
        return


if __name__ == "__main__":
    config = get_config()
    config_manager.initialize(config)

    _comx_client = CommuneClient(get_node_url(use_testnet=config_manager.config.testnet))
    key = classic_load_key(config_manager.config.key)
    registered_modules = get_modules(_comx_client, config_manager.config.netuid)

    if key.ss58_address in [module.ss58_address for module in registered_modules]:
        nat_type, external_ip, external_port = stun.get_ip_info()

        config_manager.config.ip = "127.0.0.1"

        _comx_client.update_module(
            key=key,
            name=config_manager.config.name,
            address=f"{config_manager.config.ip}:{config_manager.config.port}",
            netuid=config_manager.config.netuid
        )
    else:
        raise Exception(f"Your key: {key.ss58_address} is not registered.")

    # Using an underscore to prevent naming conflicts with other variables later used named 'validator'
    _validator = Validator()

    async def run_tasks():
        await _validator.initial_sync()
        await asyncio.gather(
            _validator.api.run_server(),
            # _validator.validation_loop(),
            _validator._network.create_blocks()
        )

    asyncio.run(run_tasks())<|MERGE_RESOLUTION|>--- conflicted
+++ resolved
@@ -26,6 +26,8 @@
 import time
 import asyncio
 import tempfile
+import concurrent.futures
+import multiprocessing
 import zipfile
 from substrateinterface import Keypair
 
@@ -43,9 +45,9 @@
 from smartdrive.validator.models.models import ModuleType
 from smartdrive.validator.network.network import Network
 from smartdrive.validator.step import validate_step
-from smartdrive.validator.utils import extract_sql_file, fetch_with_retries
+from smartdrive.validator.utils import extract_sql_file, fetch_validator
 from smartdrive.validator.api.middleware.sign import sign_data
-from smartdrive.commune.request import (get_modules, ConnectionInfo, get_filtered_modules, get_truthful_validators)
+from smartdrive.commune.request import (get_modules, get_active_validators, ConnectionInfo, get_filtered_modules)
 
 
 def get_config() -> Config:
@@ -90,14 +92,9 @@
     ITERATION_INTERVAL = 60
     MAX_EVENTS_PER_BLOCK = 25
     BLOCK_INTERVAL = 12
-
-<<<<<<< HEAD
     MAX_RETRIES = 3
     RETRY_DELAY = 5
 
-    _config = None
-=======
->>>>>>> e0ed9a44
     _key: Keypair = None
     _database: Database = None
     api: API = None
@@ -162,17 +159,12 @@
                 print(f"Sleeping for {sleep_time}")
                 await asyncio.sleep(sleep_time)
 
-    async def initial_sync(self):
+async def initial_sync(self):
         """
         Performs the initial synchronization by fetching database versions from truthful active validators,
         selecting the validator with the highest version, downloading the database, and importing it.
         """
-<<<<<<< HEAD
         active_validators = await get_truthful_validators(self._key, self._comx_client, self._config.netuid)
-=======
-        active_validators = await get_active_validators(self._key, self._comx_client, config_manager.config.netuid)
-        active_validators = [validator for validator in active_validators if validator.ss58_address != self._key.ss58_address]
->>>>>>> e0ed9a44
 
         if not active_validators:
             # Retry once more if no active validators are found initially
