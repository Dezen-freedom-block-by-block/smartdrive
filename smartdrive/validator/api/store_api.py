# MIT License
#
# Copyright (c) 2024 Dezen | freedom block by block
#
# Permission is hereby granted, free of charge, to any person obtaining a copy
# of this software and associated documentation files (the "Software"), to deal
# in the Software without restriction, including without limitation the rights
# to use, copy, modify, merge, publish, distribute, sublicense, and/or sell
# copies of the Software, and to permit persons to whom the Software is
# furnished to do so, subject to the following conditions:
# 
# The above copyright notice and this permission notice shall be included in all
# copies or substantial portions of the Software.
#
# THE SOFTWARE IS PROVIDED "AS IS", WITHOUT WARRANTY OF ANY KIND, EXPRESS OR
# IMPLIED, INCLUDING BUT NOT LIMITED TO THE WARRANTIES OF MERCHANTABILITY,
# FITNESS FOR A PARTICULAR PURPOSE AND NONINFRINGEMENT. IN NO EVENT SHALL THE
# AUTHORS OR COPYRIGHT HOLDERS BE LIABLE FOR ANY CLAIM, DAMAGES OR OTHER
# LIABILITY, WHETHER IN AN ACTION OF CONTRACT, TORT OR OTHERWISE, ARISING FROM,
# OUT OF OR IN CONNECTION WITH THE SOFTWARE OR THE USE OR OTHER DEALINGS IN THE
# SOFTWARE.

import asyncio
import random
import time
import traceback
import uuid
from typing import Optional, Tuple, List

from substrateinterface import Keypair
from fastapi import Form, UploadFile, HTTPException, Request

from communex.compat.key import classic_load_key
from communex.types import Ss58Address

from smartdrive.commune.errors import CommuneNetworkUnreachable
from smartdrive.validator.api.middleware.sign import sign_data
from smartdrive.validator.api.middleware.subnet_middleware import get_ss58_address_from_public_key
from smartdrive.validator.api.utils import remove_chunk_request
from smartdrive.validator.config import config_manager
from smartdrive.validator.database.database import Database
from smartdrive.models.event import StoreEvent, StoreParams, StoreInputParams, ChunkParams, ValidationEvent
from smartdrive.validator.models.models import MinerWithChunk, ModuleType
from smartdrive.commune.request import execute_miner_request, get_filtered_modules
from smartdrive.commune.models import ModuleInfo
from smartdrive.validator.node.node import Node
from smartdrive.validator.utils import get_file_expiration
from smartdrive.commune.utils import calculate_hash

# TODO: CHANGE VALUES IN PRODUCTION IF IT IS NECESSARY
MIN_MINERS_FOR_FILE = 2
MIN_MINERS_REPLICATION_FOR_CHUNK = 2
MAX_MINERS_FOR_FILE = 10
MAX_ENCODED_RANGE = 50


class StoreAPI:
    _node: Node = None
    _key: Keypair = None
    _database: Database = None

    def __init__(self, node: Node):
        self._node = node
        self._key = classic_load_key(config_manager.config.key)
        self._database = Database()

    async def store_endpoint(self, request: Request, file: UploadFile = Form(...)):
        """
        Stores a file across multiple active miners.

        This method reads a file uploaded by a user and distributes it among active miners available in the system.
        Once it is distributed sends an event with the related info.

        Params:
            file (UploadFile): The file to be uploaded.

        Raises:
            HTTPException: If no active miners are available or if no miner responds with a valid response.
        """
        user_public_key = request.headers.get("X-Key")
        input_signed_params = request.headers.get("X-Signature")
        user_ss58_address = get_ss58_address_from_public_key(user_public_key)
        file_bytes = await file.read()

        try:
            miners = get_filtered_modules(config_manager.config.netuid, ModuleType.MINER)
        except CommuneNetworkUnreachable:
            raise HTTPException(status_code=404, detail="Commune network is unreachable")

        if not miners:
            raise HTTPException(status_code=404, detail="Currently there are no miners")

        active_validators = self._node.get_active_validators_connections()
        validators_len = len(active_validators) + 1  # To include myself
        store_event, validations_events_per_validator = await store_new_file(
            file_bytes=file_bytes,
            miners=miners,
            validator_keypair=self._key,
            user_ss58_address=user_ss58_address,
            input_signed_params=input_signed_params,
            validators_len=validators_len
        )

        if not store_event:
            raise HTTPException(status_code=404, detail="No miner answered with a valid response")

        if validations_events_per_validator:
            self._database.insert_validation_events(validation_events=validations_events_per_validator.pop(0))
            self._node.send_validation_events_to_validators(connections=active_validators, validations_events_per_validator=validations_events_per_validator)

        self._node.send_event_to_validators(store_event)

        return {"uuid": store_event.event_params.file_uuid}


async def store_new_file(
        file_bytes: bytes,
        miners: List[ModuleInfo],
        validator_keypair: Keypair,
        user_ss58_address: Ss58Address,
        input_signed_params: str,
        validators_len: int,
        validating: bool = False,
) -> Tuple[Optional[StoreEvent], List[List[ValidationEvent]]]:
    if not validating and len(miners) < MIN_MINERS_FOR_FILE:
        raise HTTPException(status_code=409, detail="Currently, redundancy in the network is not guaranteed")

    stored_chunks_results = []
    stored_miner_with_chunk_uuid: List[Tuple[ModuleInfo, str]] = []

    validations_events_per_validator: List[List[ValidationEvent]] = []
    chunks_params: List[ChunkParams] = []

    file_uuid = f"{int(time.time())}_{str(uuid.uuid4())}"

    async def handle_store_request(miner: ModuleInfo, chunk_bytes: bytes, chunk_index: int) -> bool:
        miner_answer = await _store_request(
            keypair=validator_keypair,
            miner=miner,
            user_ss58_address=user_ss58_address,
            chunk_bytes=chunk_bytes
        )
        if miner_answer:
            stored_chunks_results.append((miner_answer.chunk_uuid, chunk_index, miner.ss58_address, chunk_bytes))
            stored_miner_with_chunk_uuid.append((miner, miner_answer.chunk_uuid))
            return True
        return False

    async def store_chunk_with_redundancy(chunk: bytes, chunk_index: int):
        available_miners = miners.copy()
        random.shuffle(available_miners)
        tasks = []
        replication_count = 0

        while replication_count < MIN_MINERS_REPLICATION_FOR_CHUNK and available_miners:
            miner = available_miners.pop()
            tasks.append(asyncio.create_task(handle_store_request(miner, chunk, chunk_index)))

            results = await asyncio.gather(*tasks, return_exceptions=True)
            replication_count += sum(1 for result in results if result is True)

            tasks = [task for task, result in zip(tasks, results) if result is not True]

    async def remove_stored_chunks():
        if stored_miner_with_chunk_uuid:
            remove_tasks = [
                asyncio.create_task(
                    remove_chunk_request(
                        keypair=validator_keypair,
                        user_ss58_address=user_ss58_address,
                        miner=miner,
                        chunk_uuid=chunk_uuid
                    )
                )
                for miner, chunk_uuid in stored_miner_with_chunk_uuid
            ]
            await asyncio.gather(*remove_tasks)

    try:
        if validating:
            await asyncio.gather(*[handle_store_request(miner, file_bytes, 0) for miner in miners])
            if not stored_chunks_results:
                return None, []
        else:
            num_chunks = min(len(miners), MAX_MINERS_FOR_FILE)
            chunk_size = max(1, len(file_bytes) // num_chunks)
            remainder = len(file_bytes) % num_chunks
            chunks_bytes = [file_bytes[i * chunk_size:(i + 1) * chunk_size] for i in range(num_chunks)]

            if remainder:
                chunks_bytes[-1] += file_bytes[-remainder:]

            await asyncio.gather(*[store_chunk_with_redundancy(chunk_bytes, index) for index, chunk_bytes in enumerate(chunks_bytes)])

<<<<<<< HEAD
            if len(stored_chunks_results) != len(chunks_bytes) * MIN_REPLICATION_FOR_FILE:
                raise HTTPException(status_code=409, detail="Currently, redundancy in the network is not guaranteed")
=======
            if len(stored_chunks_results) != len(chunks_bytes) * MIN_MINERS_REPLICATION_FOR_CHUNK:
                raise HTTPException(status_code=500, detail="Failed to store all chunks in the required number of miners.")
>>>>>>> 42d73d02

        # A ChunkParam object is generated per chunk stored
        for chunk_uuid, chunk_index, miner_ss58_address, file in stored_chunks_results:
            chunks_params.append(ChunkParams(
                uuid=chunk_uuid,
                chunk_index=chunk_index,
                miner_ss58_address=miner_ss58_address
            ))

        # A ValidationEvent object is generated for each chunk stored * each validator
        for _ in range(validators_len):
            validator_events_validations = []

            for chunk_uuid, chunk_index, miner_ss58_address, file in stored_chunks_results:
                sub_chunk_start = random.randint(0, max(0, len(file) - MAX_ENCODED_RANGE))
                sub_chunk_end = min(sub_chunk_start + MAX_ENCODED_RANGE, len(file))
                sub_chunk_encoded = file[sub_chunk_start:sub_chunk_end].hex()

                validation_event = ValidationEvent(
                    uuid=chunk_uuid,
                    chunk_index=chunk_index,
                    miner_ss58_address=miner_ss58_address,
                    sub_chunk_start=sub_chunk_start,
                    sub_chunk_end=sub_chunk_end,
                    sub_chunk_encoded=sub_chunk_encoded,
                    file_uuid=file_uuid,
                    user_owner_ss58_address=user_ss58_address
                )

                if validating:
                    validation_event.expiration_ms = get_file_expiration()
                    validation_event.created_at = int(time.time() * 1000)

                validator_events_validations.append(validation_event)

            if validator_events_validations:
                validations_events_per_validator.append(validator_events_validations)

        # When converting the TCP StoreEvent message to its object, the chunk parameters are being sorted by their UUID.
        # To ensure the parameter signatures match, we sorted them beforehand.
        # TODO: Ideally, the sorting of chunk parameters should not be produced when converting the TCP StoreEvent message to its object.
        chunks_params.sort(key=lambda c: c.uuid)

        event_params = StoreParams(
            file_uuid=file_uuid,
            chunks_params=chunks_params
        )

        signed_params = sign_data(event_params.dict(), validator_keypair)

        store_event = StoreEvent(
            uuid=f"{int(time.time())}_{str(uuid.uuid4())}",
            validator_ss58_address=Ss58Address(validator_keypair.ss58_address),
            event_params=event_params,
            event_signed_params=signed_params.hex(),
            user_ss58_address=user_ss58_address,
            input_params=StoreInputParams(file=calculate_hash(file_bytes)),
            input_signed_params=input_signed_params
        )

        return store_event, validations_events_per_validator

    except Exception:
        await remove_stored_chunks()
        raise

async def _store_request(keypair: Keypair, miner: ModuleInfo, user_ss58_address: Ss58Address, chunk_bytes: bytes) -> Optional[MinerWithChunk]:
    """
     Sends a request to a miner to store a file chunk.

     This method sends an asynchronous request to a specified miner to store a file chunk
     in bytes format. The request includes the user's SS58 address as the folder
     and the bytes chunk.

     Params:
         keypair (Keypair): The validator key used to authorize the request.
         miner (ModuleInfo): The miner's module information containing connection details and SS58 address.
         user_ss58_address (Ss58Address): The SS58 address of the user associated with the file chunk.
         chunk_bytes (bytes): The chunk in bytes.

     Returns:
         Optional[MinerWithChunk]: An object containing a MinerWithChunk if the storage request is successful, otherwise None.
     """

    miner_answer = await execute_miner_request(
        keypair, miner.connection, miner.ss58_address, "store",
        file={
           'folder': user_ss58_address,
           'chunk': chunk_bytes
        }
    )

    if miner_answer:
        return MinerWithChunk(miner.ss58_address, miner_answer["id"])<|MERGE_RESOLUTION|>--- conflicted
+++ resolved
@@ -192,13 +192,8 @@
 
             await asyncio.gather(*[store_chunk_with_redundancy(chunk_bytes, index) for index, chunk_bytes in enumerate(chunks_bytes)])
 
-<<<<<<< HEAD
-            if len(stored_chunks_results) != len(chunks_bytes) * MIN_REPLICATION_FOR_FILE:
+            if len(stored_chunks_results) != len(chunks_bytes) * MIN_MINERS_REPLICATION_FOR_CHUNK:
                 raise HTTPException(status_code=409, detail="Currently, redundancy in the network is not guaranteed")
-=======
-            if len(stored_chunks_results) != len(chunks_bytes) * MIN_MINERS_REPLICATION_FOR_CHUNK:
-                raise HTTPException(status_code=500, detail="Failed to store all chunks in the required number of miners.")
->>>>>>> 42d73d02
 
         # A ChunkParam object is generated per chunk stored
         for chunk_uuid, chunk_index, miner_ss58_address, file in stored_chunks_results:
