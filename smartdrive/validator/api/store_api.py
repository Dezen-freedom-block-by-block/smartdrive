--- conflicted
+++ resolved
@@ -128,11 +128,7 @@
 
         try:
             self._node.distribute_event(event)
-<<<<<<< HEAD
-            return {"store_request_event_uuid": event.uuid}
-=======
             return {"store_request_event_uuid": event.uuid, "file_uuid": file_uuid}
->>>>>>> 6b30f026
 
         except InvalidSignatureException:
             raise UnexpectedErrorException
@@ -250,7 +246,6 @@
                     )
 
                     body_sign = sign_data(body.dict(), self._key)
-<<<<<<< HEAD
 
                     message = Message(
                         body=body,
@@ -259,18 +254,7 @@
                     )
                     send_message(active_connection.socket, message)
 
-            return {"uuid": store_event.event_params.file_uuid}
-=======
-
-                    message = Message(
-                        body=body,
-                        signature_hex=body_sign.hex(),
-                        public_key_hex=self._key.public_key.hex()
-                    )
-                    send_message(active_connection.socket, message)
-
             return JSONResponse(content=None, status_code=200)  # status_code 204 throw errors
->>>>>>> 6b30f026
 
         except InvalidSignatureException:
             raise UnexpectedErrorException()
