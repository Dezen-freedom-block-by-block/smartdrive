--- conflicted
+++ resolved
@@ -91,19 +91,11 @@
         if not ss58_address:
             return _error_response(401, "Not a valid public key provided")
 
-<<<<<<< HEAD
-        try:
-            staketo_modules = get_staketo(ss58_address)
-            validators = get_filtered_modules(config_manager.config.netuid, ModuleType.VALIDATOR)
-        except CommuneNetworkUnreachable:
-            return _error_response(404, "Currently the Commune network is unreachable")
-=======
         if request.url.path in [STORE_REQUEST_ENDPOINT, STORE_ENDPOINT]:
             try:
                 validators = await get_filtered_modules(config_manager.config.netuid, ModuleType.VALIDATOR)
             except CommuneNetworkUnreachable:
                 return _error_response(404, "Currently the Commune network is unreachable")
->>>>>>> 0ced454d
 
             total_stake = await get_stake_from_user(user_ss58_address=ss58_address, validators=validators)
             if total_stake < MINIMUM_STAKE:
