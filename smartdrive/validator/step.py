# MIT License
#
# Copyright (c) 2024 Dezen | freedom block by block
#
# Permission is hereby granted, free of charge, to any person obtaining a copy
# of this software and associated documentation files (the "Software"), to deal
# in the Software without restriction, including without limitation the rights
# to use, copy, modify, merge, publish, distribute, sublicense, and/or sell
# copies of the Software, and to permit persons to whom the Software is
# furnished to do so, subject to the following conditions:
#
# The above copyright notice and this permission notice shall be included in all
# copies or substantial portions of the Software.
#
# THE SOFTWARE IS PROVIDED "AS IS", WITHOUT WARRANTY OF ANY KIND, EXPRESS OR
# IMPLIED, INCLUDING BUT NOT LIMITED TO THE WARRANTIES OF MERCHANTABILITY,
# FITNESS FOR A PARTICULAR PURPOSE AND NONINFRINGEMENT. IN NO EVENT SHALL THE
# AUTHORS OR COPYRIGHT HOLDERS BE LIABLE FOR ANY CLAIM, DAMAGES OR OTHER
# LIABILITY, WHETHER IN AN ACTION OF CONTRACT, TORT OR OTHERWISE, ARISING FROM,
# OUT OF OR IN CONNECTION WITH THE SOFTWARE OR THE USE OR OTHER DEALINGS IN THE
# SOFTWARE.

import asyncio
import time
import uuid
from typing import List, Optional, Tuple

from substrateinterface import Keypair
from communex.types import Ss58Address

from smartdrive.commune.models import ModuleInfo
from smartdrive.validator.api.middleware.sign import sign_data
from smartdrive.validator.api.store_api import store_new_file
from smartdrive.validator.api.validate_api import validate_chunk_request
from smartdrive.validator.database.database import Database
from smartdrive.validator.evaluation.utils import generate_data
from smartdrive.models.event import RemoveEvent, EventParams, RemoveInputParams, ValidationEvent
from smartdrive.commune.utils import calculate_hash


async def validate_step(miners: list[ModuleInfo], database: Database, key: Keypair, validators_len: int) -> Optional[Tuple[List[RemoveEvent], List[ValidationEvent], dict[int, bool]]]:
    """
    Performs a validation step in the process.

    This function retrieves expired validations, deletes them if necessary, and creates new validations along with their
     respective files to replace the deleted ones. It also validates files that have not expired.

    Params:
        miners (list[ModuleInfo]): List of miners objects.
        database (Database): The database instance to operate on.
        key (Keypair): The keypair used for signing requests.
        netuid (int): The network UID used to filter the active miners.
        validators_len (int): Validators len.

    Returns:
        Optional[Tuple[List[RemoveEvent], List[ValidationEvent], dict[int, bool]]: An optional tuple containing a list of
        Events objects and miners and his result.

    Raises:
        CommuneNetworkUnreachable: Raised if a valid result cannot be obtained from the network.
    """
    if not miners:
        print("Skipping validation step, there is not any miner.")
        return

    expired_validations, non_expired_validations, remove_events, validation_events, result_miners = [], [], [], [], {}
    current_timestamp = int(time.time() * 1000)

    validation_events_without_expiration = database.get_validation_events_without_expiration(registered_miners=miners)
    validation_events_with_expiration = database.get_validation_events_with_expiration()

    # Split validation_events in expired or not expired
    for validation_event in validation_events_with_expiration:
        if current_timestamp > (validation_event.created_at + validation_event.expiration_ms):
            expired_validations.append(validation_event)
        else:
            non_expired_validations.append(validation_event)

    existing_miners_non_expired_validations = {validation.miner_ss58_address: validation for validation in non_expired_validations}
    non_expired_validations.extend(
        validation for validation in validation_events_without_expiration
        if validation.miner_ss58_address not in existing_miners_non_expired_validations
    )

    miners_to_store = _determine_miners_to_store(validation_events_with_expiration, expired_validations, miners)

    if miners_to_store:
        file_data = generate_data(5)
        input_params = {"file": calculate_hash(file_data)}
        input_signed_params = sign_data(input_params, key)

        _, validations_events_per_validator = await store_new_file(
            file_bytes=file_data,
            miners=miners_to_store,
            validator_keypair=key,
            user_ss58_address=Ss58Address(key.ss58_address),
            input_signed_params=input_signed_params.hex(),
            validating=True,
            validators_len=validators_len
        )

        if validations_events_per_validator:
            validation_events.extend(validations_events_per_validator[0])

    # Get remove events
    if expired_validations:
        remove_events = _remove_files(
            validation_events=expired_validations,
            keypair=key
        )

    # Validate non expired files
    if non_expired_validations:
        result_miners = await _validate_miners(
            miners=miners,
            validation_events=non_expired_validations,
            keypair=key,
        )

    return remove_events, validation_events, result_miners


def _remove_files(validation_events: List[ValidationEvent], keypair: Keypair) -> List[RemoveEvent]:
    """
    Removes files from the SmartDrive network and generates removal events.

    This function generates `RemoveEvent` objects that contain details of the removal process. The remove process will
    be processed when the new block will be generated.

    Params:
        validation_events (List[ValidationEvent]): A list of ValidationEvent objects containing the files to be removed.
        keypair (Keypair): The keypair used to authorize and sign the removal requests.

    Returns:
        List[RemoveEvent]: A list of `RemoveEvent` objects, each representing the removal operation for a file.
    """
    events: List[RemoveEvent] = []

    for validation_event in validation_events:
        event_params = EventParams(
            file_uuid=validation_event.file_uuid
        )

        signed_params = sign_data(event_params.dict(), keypair)

        input_params = RemoveInputParams(file_uuid=validation_event.file_uuid)
        input_signed_params = sign_data(input_params.dict(), keypair)

        event = RemoveEvent(
            uuid=f"{int(time.time())}_{str(uuid.uuid4())}",
            validator_ss58_address=Ss58Address(keypair.ss58_address),
            event_params=event_params,
            event_signed_params=signed_params.hex(),
            user_ss58_address=Ss58Address(validation_event.user_owner_ss58_address),
            input_params=input_params,
            input_signed_params=input_signed_params.hex()
        )
        events.append(event)

    return events


async def _validate_miners(miners: list[ModuleInfo], validation_events: list[ValidationEvent], keypair: Keypair) -> dict[int, bool]:
    """
    Validates the stored chunks across miners.

    This method checks the integrity of chunks stored across various miners
    by comparing the stored data with the original data. It logs the response times and
    success status of each validation request.

    Params:
        miners (list[ModuleInfo]): List of miners objects.
        validation_events (list[ValidationEvent]): A list of ValidationEvent containing relative information for validation.
        keypair (Keypair): The validator key used to authorize the requests.
        netuid (int): The network UID used to filter the miners.

    Returns:
        dict[int, bool]: A dictionary of miners uid and his result.

    Raises:
        CommuneNetworkUnreachable: Raised if a valid result cannot be obtained from the network.
    """
    result_miners: dict[int, bool] = {}

<<<<<<< HEAD
    async def handle_validation_request(miner_info: ModuleInfo, user_owner_ss58_address: Ss58Address, chunk: Chunk):
        start_time = time.monotonic()
        validate_request_succeed = await validate_chunk_request(
=======
    async def handle_validation_request(miner_info: ModuleInfo, validation_event: ValidationEvent) -> bool:
        return await validate_chunk_request(
>>>>>>> 1ac18388
            keypair=keypair,
            user_owner_ss58_address=Ss58Address(validation_event.user_owner_ss58_address),
            miner_module_info=miner_info,
            validation_event=validation_event
        )
<<<<<<< HEAD
        final_time = time.monotonic() - start_time
=======
>>>>>>> 1ac18388

    async def process_file(validation_event: ValidationEvent):
        validation_event_miner_module_info = next((miner for miner in miners if miner.ss58_address == validation_event.miner_ss58_address), None)
        if validation_event_miner_module_info:
            result = await handle_validation_request(validation_event_miner_module_info, validation_event)
            result_miners[int(validation_event_miner_module_info.uid)] = result

    futures = [process_file(validation_event) for validation_event in validation_events]
    await asyncio.gather(*futures)

    return result_miners


def _determine_miners_to_store(validations_with_expiration: list[ValidationEvent], expired_validations_dict: list[ValidationEvent], miners: list[ModuleInfo]):
    """
    Determines which miners should store new files.

    This method decides which miners should be assigned to store new files based on the
    list of current ValidationEvent, expired ValidationEvent, and active miners. It ensures that active miners
    that were previously storing expired files and active miners not currently storing any
    files are selected.

    Params:
        validations_with_expiration (list[ValidationEvent]): The list of current ValidationEvent with expiration.
        expired_validations_dict (list[ValidationEvent]): The list of expired ValidationEvent.
        miners (list[ModuleInfo]): The list of miners.

    Returns:
        list[ModuleInfo]: The list of miners that should store new files.
    """
    miners_to_store = []

    if not validations_with_expiration:
        miners_to_store = miners

    else:
        # Map expired miner ss58_address
        expired_miners_ss58_address = {
            validation_event.miner_ss58_address
            for validation_event in expired_validations_dict
        }

        # Add expired miner to list
        for miner in miners:
            if miner.ss58_address in expired_miners_ss58_address:
                miners_to_store.append(miner)

        # Add miners without any file
        users_ss58_addresses_having_files = [
            validation_event.miner_ss58_address
            for validation_event in validations_with_expiration
        ]

        for miner in miners:
            if miner.ss58_address not in users_ss58_addresses_having_files:
                miners_to_store.append(miner)

    return miners_to_store<|MERGE_RESOLUTION|>--- conflicted
+++ resolved
@@ -182,23 +182,13 @@
     """
     result_miners: dict[int, bool] = {}
 
-<<<<<<< HEAD
-    async def handle_validation_request(miner_info: ModuleInfo, user_owner_ss58_address: Ss58Address, chunk: Chunk):
-        start_time = time.monotonic()
-        validate_request_succeed = await validate_chunk_request(
-=======
     async def handle_validation_request(miner_info: ModuleInfo, validation_event: ValidationEvent) -> bool:
         return await validate_chunk_request(
->>>>>>> 1ac18388
             keypair=keypair,
             user_owner_ss58_address=Ss58Address(validation_event.user_owner_ss58_address),
             miner_module_info=miner_info,
             validation_event=validation_event
         )
-<<<<<<< HEAD
-        final_time = time.monotonic() - start_time
-=======
->>>>>>> 1ac18388
 
     async def process_file(validation_event: ValidationEvent):
         validation_event_miner_module_info = next((miner for miner in miners if miner.ss58_address == validation_event.miner_ss58_address), None)
