# MIT License
#
# Copyright (c) 2024 Dezen | freedom block by block
#
# Permission is hereby granted, free of charge, to any person obtaining a copy
# of this software and associated documentation files (the "Software"), to deal
# in the Software without restriction, including without limitation the rights
# to use, copy, modify, merge, publish, distribute, sublicense, and/or sell
# copies of the Software, and to permit persons to whom the Software is
# furnished to do so, subject to the following conditions:
# 
# The above copyright notice and this permission notice shall be included in all
# copies or substantial portions of the Software.
#
# THE SOFTWARE IS PROVIDED "AS IS", WITHOUT WARRANTY OF ANY KIND, EXPRESS OR
# IMPLIED, INCLUDING BUT NOT LIMITED TO THE WARRANTIES OF MERCHANTABILITY,
# FITNESS FOR A PARTICULAR PURPOSE AND NONINFRINGEMENT. IN NO EVENT SHALL THE
# AUTHORS OR COPYRIGHT HOLDERS BE LIABLE FOR ANY CLAIM, DAMAGES OR OTHER
# LIABILITY, WHETHER IN AN ACTION OF CONTRACT, TORT OR OTHERWISE, ARISING FROM,
# OUT OF OR IN CONNECTION WITH THE SOFTWARE OR THE USE OR OTHER DEALINGS IN THE
# SOFTWARE.

import asyncio
import multiprocessing
from typing import List

from communex._common import get_node_url
from communex.client import CommuneClient
from communex.compat.key import classic_load_key

from smartdrive.commune.module._protocol import create_headers
from smartdrive.commune.request import get_truthful_validators
from smartdrive.models.event import parse_event, MessageEvent, Action, Event
from smartdrive.validator.api.middleware.sign import verify_data_signature, sign_data
from smartdrive.validator.api.middleware.subnet_middleware import get_ss58_address_from_public_key
from smartdrive.validator.api.utils import process_events
from smartdrive.validator.config import config_manager
from smartdrive.validator.database.database import Database
from smartdrive.models.block import BlockEvent, block_event_to_block, Block
from smartdrive.validator.network.node.connection_pool import ConnectionPool
from smartdrive.validator.network.node.util import packing
from smartdrive.validator.network.node.util.authority import are_all_block_events_valid, remove_invalid_block_events
from smartdrive.validator.network.node.util.exceptions import MessageException, ClientDisconnectedException, MessageFormatException, InvalidSignatureException
from smartdrive.validator.network.node.util.message_code import MessageCode
from smartdrive.validator.utils import fetch_with_retries


class Client(multiprocessing.Process):
    _client_socket = None
    _identifier: str = None
    _connection_pool = None
    _event_pool = None
    _keypair = None
    _comx_client = None
    _database = None

    def __init__(self, client_socket, identifier, connection_pool: ConnectionPool, event_pool):
        multiprocessing.Process.__init__(self)
        self._client_socket = client_socket
        self._identifier = identifier
        self._connection_pool = connection_pool
        self._event_pool = event_pool
        self._keypair = classic_load_key(config_manager.config.key)
        self._comx_client = CommuneClient(url=get_node_url(use_testnet=config_manager.config.testnet))
        self._database = Database()

    def run(self):
        try:
            self._handle_client()
        except ClientDisconnectedException:
            print(f"Removing connection from connection pool: {self._identifier}")
            removed_connection = self._connection_pool.remove_connection(self._identifier)
            if removed_connection:
                removed_connection.close()

    def _handle_client(self):
        try:
            while True:
                self._receive()
        except InvalidSignatureException:
            print("Received invalid sign")
        except (MessageException, MessageFormatException):
            print(f"Received undecodable or invalid message: {self._identifier}")
        except (ConnectionResetError, ConnectionAbortedError, ClientDisconnectedException):
            print(f"Client disconnected': {self._identifier}")
        finally:
            self._client_socket.close()
            raise ClientDisconnectedException(f"Lost {self._identifier}")

    def _receive(self):
        # Here the process is waiting till a new message is sent.
        msg = packing.receive_msg(self._client_socket)
        # Although mempool is managed by multiprocessing.Manager(),
        # we explicitly pass it as parameters to make it clear that it is dependency of the process_message process.
        process = multiprocessing.Process(target=self._process_message, args=(msg, self._event_pool,))
        process.start()
        process.join()

    def _process_message(self, msg, mempool):
        print(f"PROCESSING INCOMING MESSAGE - {msg}")
        body = msg["body"]

        try:
            if body['code'] in [code.value for code in MessageCode]:
                signature_hex = msg["signature_hex"]
                public_key_hex = msg["public_key_hex"]
                ss58_address = get_ss58_address_from_public_key(public_key_hex)

                is_verified_signature = verify_data_signature(body, signature_hex, ss58_address)

                if not is_verified_signature:
                    raise InvalidSignatureException()

                if body['code'] == MessageCode.MESSAGE_CODE_BLOCK.value:
                    block_event = BlockEvent(
                        block_number=body["data"]["block_number"],
                        events=list(map(lambda event: MessageEvent.from_json(event["event"], Action(event["event_action"])), body["data"]["events"])),
                        proposer_signature=body["data"]["proposer_signature"],
                        proposer_ss58_address=body["data"]["proposer_ss58_address"]
                    )
                    block = block_event_to_block(block_event)
                    remove_invalid_block_events(block)

<<<<<<< HEAD
                    if not verify_data_signature(
                            data={"block_number": block.block_number, "events": block.events},
                            signature_hex=block.proposer_signature,
                            ss58_address=block.proposer_ss58_address
                    ):
                        print("Block not verified")
                        return

                    processed_events = []
                    for event in block.events:
                        input_params_verified = True
                        if isinstance(event, UserEvent):
                            input_params_verified = verify_data_signature(event.input_params.dict(), event.input_signed_params, event.user_ss58_address)

                        event_params_verified = verify_data_signature(event.event_params.dict(), event.event_signed_params, event.validator_ss58_address)

                        if input_params_verified and event_params_verified:
                            processed_events.append(event)

                    block.events = processed_events
                    self.run_process_events(processed_events)
                    self.remove_events(processed_events, mempool)
                    self.database.create_block(block=block)
=======
                    local_block_number = self._database.get_last_block() or 0
                    if block.block_number - 1 != local_block_number:
                        self._sync_blocks(local_block_number + 1, block.block_number, mempool)
                    else:
                        self._run_process_events(block.events)
                        self._remove_events(block.events, mempool)
                        self._database.create_block(block=block)
>>>>>>> 8c023ae7

                elif body['code'] == MessageCode.MESSAGE_CODE_EVENT.value:
                    message_event = MessageEvent.from_json(body["data"]["event"], Action(body["data"]["event_action"]))
                    event = parse_event(message_event)
                    mempool.append(event)

        except InvalidSignatureException as e:
            raise e

        except Exception as e:
            print(e)
            raise MessageFormatException('%s' % e)

    def _run_process_events(self, processed_events):
        async def run_process_events(processed_events):
            await process_events(
                events=processed_events,
                is_proposer_validator=False,
                keypair=self._keypair,
                comx_client=self._comx_client,
                netuid=config_manager.config.netuid,
                database=self._database
            )

        loop = asyncio.get_event_loop()
        if not loop.is_running():
            loop.run_until_complete(run_process_events(processed_events))
        else:
            asyncio.ensure_future(run_process_events(processed_events))

    def _sync_blocks(self, start, end, mempool):
        async def sync_blocks():
            active_validators = await get_truthful_validators(self._keypair, self._comx_client, config_manager.config.netuid)

            if not active_validators:
                # Retry once more if no active validators are found initially
                active_validators = await get_truthful_validators(self._keypair, self._comx_client, config_manager.config.netuid)

            if not active_validators:
                return

            input = {"start": str(start), "end": str(end)}
            headers = create_headers(sign_data(input, self._keypair), self._keypair)

            blocks: List[Block] = []
            for validator in active_validators:
                response = await fetch_with_retries("block", validator.connection, params=input, headers=headers, timeout=30)
                if response and response.status_code == 200:

                    data = response.json()
                    if "blocks" not in data:
                        return

                    fetched_block_numbers = list(map(lambda block: block["block_number"], data["blocks"]))
                    fetched_min_block_number = min(fetched_block_numbers)
                    fetched_max_block_number = max(fetched_block_numbers)

                    if not range(start, end) == range(fetched_min_block_number, fetched_max_block_number):
                        return

                    blocks = list(map(lambda json_block: Block(**json_block), data["blocks"]))
                    break

            if not blocks:
                return

            for block in blocks:
                if not are_all_block_events_valid(block):
                    return

            for block in blocks:
                self._run_process_events(block.events)
                self._remove_events(block.events, mempool)
                self._database.create_block(block)

        loop = asyncio.get_event_loop()
        loop.run_until_complete(sync_blocks())

    def _remove_events(self, events: List[Event], mempool):
        uuids_to_remove = {event.uuid for event in events}
        with multiprocessing.Lock():
            updated_mempool = [event for event in mempool if event.uuid not in uuids_to_remove]
            mempool[:] = updated_mempool
<|MERGE_RESOLUTION|>--- conflicted
+++ resolved
@@ -119,9 +119,7 @@
                         proposer_ss58_address=body["data"]["proposer_ss58_address"]
                     )
                     block = block_event_to_block(block_event)
-                    remove_invalid_block_events(block)
-
-<<<<<<< HEAD
+
                     if not verify_data_signature(
                             data={"block_number": block.block_number, "events": block.events},
                             signature_hex=block.proposer_signature,
@@ -130,22 +128,8 @@
                         print("Block not verified")
                         return
 
-                    processed_events = []
-                    for event in block.events:
-                        input_params_verified = True
-                        if isinstance(event, UserEvent):
-                            input_params_verified = verify_data_signature(event.input_params.dict(), event.input_signed_params, event.user_ss58_address)
-
-                        event_params_verified = verify_data_signature(event.event_params.dict(), event.event_signed_params, event.validator_ss58_address)
-
-                        if input_params_verified and event_params_verified:
-                            processed_events.append(event)
-
-                    block.events = processed_events
-                    self.run_process_events(processed_events)
-                    self.remove_events(processed_events, mempool)
-                    self.database.create_block(block=block)
-=======
+                    remove_invalid_block_events(block)
+                    
                     local_block_number = self._database.get_last_block() or 0
                     if block.block_number - 1 != local_block_number:
                         self._sync_blocks(local_block_number + 1, block.block_number, mempool)
@@ -153,7 +137,6 @@
                         self._run_process_events(block.events)
                         self._remove_events(block.events, mempool)
                         self._database.create_block(block=block)
->>>>>>> 8c023ae7
 
                 elif body['code'] == MessageCode.MESSAGE_CODE_EVENT.value:
                     message_event = MessageEvent.from_json(body["data"]["event"], Action(body["data"]["event_action"]))
