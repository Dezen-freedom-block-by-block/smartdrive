--- conflicted
+++ resolved
@@ -20,6 +20,10 @@
 #  OUT OF OR IN CONNECTION WITH THE SOFTWARE OR THE USE OR OTHER DEALINGS IN THE
 #  SOFTWARE.
 
+# MIT License
+#
+#
+#
 from multiprocessing import Manager, Lock
 
 
@@ -57,7 +61,6 @@
             return removed_connection[ConnectionPool.CONNECTION]
         self._pool_lock.release()
 
-<<<<<<< HEAD
     def get_all_connections(self):
         with self._pool_lock:
             return list(self._connections.values())
@@ -70,16 +73,6 @@
     #         return connection[ConnectionPool.CONNECTION]
     #     else:
     #         self._pool_lock.release()
-=======
-    def get_connection(self, identifier):
-        self._pool_lock.acquire()
-        connection = self._connections.get(identifier, None)
-        if connection:
-            self._pool_lock.release()
-            return connection[ConnectionPool.CONNECTION]
-        else:
-            self._pool_lock.release()
->>>>>>> f6b54e53
 
     def get_identifiers(self):
         self._pool_lock.acquire()
