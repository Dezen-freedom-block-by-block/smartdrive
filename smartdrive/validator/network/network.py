#  MIT License
#
#  Copyright (c) 2024 Dezen | freedom block by block
#
#  Permission is hereby granted, free of charge, to any person obtaining a copy
#  of this software and associated documentation files (the "Software"), to deal
#  in the Software without restriction, including without limitation the rights
#  to use, copy, modify, merge, publish, distribute, sublicense, and/or sell
#  copies of the Software, and to permit persons to whom the Software is
#  furnished to do so, subject to the following conditions:
#
#  The above copyright notice and this permission notice shall be included in all
#  copies or substantial portions of the Software.
#
#  THE SOFTWARE IS PROVIDED "AS IS", WITHOUT WARRANTY OF ANY KIND, EXPRESS OR
#  IMPLIED, INCLUDING BUT NOT LIMITED TO THE WARRANTIES OF MERCHANTABILITY,
#  FITNESS FOR A PARTICULAR PURPOSE AND NONINFRINGEMENT. IN NO EVENT SHALL THE
#  AUTHORS OR COPYRIGHT HOLDERS BE LIABLE FOR ANY CLAIM, DAMAGES OR OTHER
#  LIABILITY, WHETHER IN AN ACTION OF CONTRACT, TORT OR OTHERWISE, ARISING FROM,
#  OUT OF OR IN CONNECTION WITH THE SOFTWARE OR THE USE OR OTHER DEALINGS IN THE
#  SOFTWARE.

import asyncio
import time
from substrateinterface import Keypair

from communex._common import get_node_url
from communex.client import CommuneClient
from communex.compat.key import classic_load_key
from communex.types import Ss58Address

from smartdrive.commune.request import get_filtered_modules, ping_proposer_validator, get_truthful_validators
from smartdrive.models.event import Event
from smartdrive.validator.api.middleware.sign import sign_data
from smartdrive.validator.api.utils import process_events
from smartdrive.validator.config import config_manager
from smartdrive.validator.database.database import Database
from smartdrive.models.block import Block, block_to_block_event
from smartdrive.validator.models.models import ModuleType
from smartdrive.validator.network.node.connection_pool import ConnectionPool
from smartdrive.validator.network.node.node import Node
from smartdrive.models.event import MessageEvent
from smartdrive.validator.network.node.util.message_code import MessageCode
from smartdrive.validator.network.utils import send_json


class Network:
    MAX_EVENTS_PER_BLOCK = 25
    BLOCK_INTERVAL = 12

    _keypair: Keypair = None
    _comx_client: CommuneClient = None
    _database: Database = None
    _node: Node = None

    def __init__(self):
        self._keypair = classic_load_key(config_manager.config.key)
        self._comx_client = CommuneClient(url=get_node_url(use_testnet=config_manager.config.testnet))
        self._database = Database()
        self._node = Node()

    async def create_blocks(self):
<<<<<<< HEAD
        # TODO: retrieve last block from other leader validator
=======
        block_number = self._database.get_database_block()
        block_number = -1 if block_number is None else block_number
>>>>>>> e0ed9a44

        while True:
            start_time = time.time()

<<<<<<< HEAD
            block_number = self._database.get_database_block()
            block_number = -1 if block_number is None else block_number

            truthful_validators = await get_truthful_validators(self._keypair, self._comx_client, self._netuid)
            all_validators = get_filtered_modules(self._comx_client, self._netuid, ModuleType.VALIDATOR)
=======
            truthful_validators = await get_truthful_validators(self._keypair, self._comx_client, config_manager.config.netuid)
            all_validators = get_filtered_modules(self._comx_client, config_manager.config.netuid, ModuleType.VALIDATOR)
>>>>>>> e0ed9a44

            proposer_active_validator = max(truthful_validators if truthful_validators else all_validators, key=lambda v: v.stake or 0)
            proposer_validator = max(all_validators, key=lambda v: v.stake or 0)

            if proposer_validator.ss58_address != proposer_active_validator.ss58_address:
                ping_validator = await ping_proposer_validator(self._keypair, proposer_validator)
                if not ping_validator:
                    proposer_validator = proposer_active_validator

            if proposer_validator.ss58_address == self._keypair.ss58_address:
                block_number += 1

                # Create and process block
                block_events = self._node.consume_mempool_events(count=self.MAX_EVENTS_PER_BLOCK)
                block = Block(block_number=block_number, events=block_events, proposer_signature=Ss58Address(self._keypair.ss58_address))
                print(f"Creating block - {block.block_number}")
                await process_events(events=block_events, is_proposer_validator=True, keypair=self._keypair, comx_client=self._comx_client, netuid=config_manager.config.netuid, database=self._database)
                self._database.create_block(block=block)

                # Propagate block to other validators
                asyncio.create_task(self.send_block_to_validators(block=block))

            elapsed = time.time() - start_time
            if elapsed < self.BLOCK_INTERVAL:
                sleep_time = self.BLOCK_INTERVAL - elapsed
                print(f"Sleeping for {sleep_time} seconds before trying to create the next block.")
                await asyncio.sleep(sleep_time)

    async def send_block_to_validators(self, block: Block):
        connections = self._node.get_connections()
        if connections:
            block_event = block_to_block_event(block)

            body = {
                "code": MessageCode.MESSAGE_CODE_BLOCK.value,
                "data": block_event.dict()
            }

            body_sign = sign_data(body, self._keypair)
            message = {
                "body": body,
                "signature_hex": body_sign.hex(),
                "public_key_hex": self._keypair.public_key.hex()
            }

            for c in connections:
                send_json(c[ConnectionPool.CONNECTION], message)

    def emit_event(self, event: Event):
        connections = self._node.get_connections()

        message_event = MessageEvent.from_json(event.dict(), event.get_event_action())
        body = {
            "code": MessageCode.MESSAGE_CODE_EVENT.value,
            "data": message_event.dict()
        }

        body_sign = sign_data(body, self._keypair)
        message = {
            "body": body,
            "signature_hex": body_sign.hex(),
            "public_key_hex": self._keypair.public_key.hex()
        }

        self._node.insert_mempool_event(event)

        for c in connections:
            try:
                send_json(c[ConnectionPool.CONNECTION], message)
            except Exception as e:
                print(e)<|MERGE_RESOLUTION|>--- conflicted
+++ resolved
@@ -60,26 +60,15 @@
         self._node = Node()
 
     async def create_blocks(self):
-<<<<<<< HEAD
-        # TODO: retrieve last block from other leader validator
-=======
-        block_number = self._database.get_database_block()
-        block_number = -1 if block_number is None else block_number
->>>>>>> e0ed9a44
-
         while True:
             start_time = time.time()
 
-<<<<<<< HEAD
             block_number = self._database.get_database_block()
             block_number = -1 if block_number is None else block_number
 
-            truthful_validators = await get_truthful_validators(self._keypair, self._comx_client, self._netuid)
-            all_validators = get_filtered_modules(self._comx_client, self._netuid, ModuleType.VALIDATOR)
-=======
+
             truthful_validators = await get_truthful_validators(self._keypair, self._comx_client, config_manager.config.netuid)
             all_validators = get_filtered_modules(self._comx_client, config_manager.config.netuid, ModuleType.VALIDATOR)
->>>>>>> e0ed9a44
 
             proposer_active_validator = max(truthful_validators if truthful_validators else all_validators, key=lambda v: v.stake or 0)
             proposer_validator = max(all_validators, key=lambda v: v.stake or 0)
