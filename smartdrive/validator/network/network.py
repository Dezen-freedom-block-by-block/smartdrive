--- conflicted
+++ resolved
@@ -80,13 +80,8 @@
                 block_number += 1
 
                 # Create and process block
-<<<<<<< HEAD
                 block_events = self._node.consume_pool_events(count=self.MAX_EVENTS_PER_BLOCK)
-                proposer_signature = sign_data({"block_number": block_number, "events": block_events}, self._keypair)
-=======
-                block_events = self._node.consume_mempool_events(count=self.MAX_EVENTS_PER_BLOCK)
                 proposer_signature = sign_data({"block_number": block_number, "events": [event.dict() for event in block_events]}, self._keypair)
->>>>>>> 39febb13
                 block = Block(
                     block_number=block_number,
                     events=block_events,
