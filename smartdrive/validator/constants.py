--- conflicted
+++ resolved
@@ -20,8 +20,4 @@
 #  OUT OF OR IN CONNECTION WITH THE SOFTWARE OR THE USE OR OTHER DEALINGS IN THE
 #  SOFTWARE.
 
-<<<<<<< HEAD
-TRUTHFUL_STAKE_AMOUNT = 60000
-=======
-TRUTHFUL_STAKE_AMOUNT = 70000
->>>>>>> 0ced454d
+TRUTHFUL_STAKE_AMOUNT = 70000