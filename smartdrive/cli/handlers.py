#  MIT License
#
#  Copyright (c) 2024 Dezen | freedom block by block
#
#  Permission is hereby granted, free of charge, to any person obtaining a copy
#  of this software and associated documentation files (the "Software"), to deal
#  in the Software without restriction, including without limitation the rights
#  to use, copy, modify, merge, publish, distribute, sublicense, and/or sell
#  copies of the Software, and to permit persons to whom the Software is
#  furnished to do so, subject to the following conditions:
#
#  The above copyright notice and this permission notice shall be included in all
#  copies or substantial portions of the Software.
#
#  THE SOFTWARE IS PROVIDED "AS IS", WITHOUT WARRANTY OF ANY KIND, EXPRESS OR
#  IMPLIED, INCLUDING BUT NOT LIMITED TO THE WARRANTIES OF MERCHANTABILITY,
#  FITNESS FOR A PARTICULAR PURPOSE AND NONINFRINGEMENT. IN NO EVENT SHALL THE
#  AUTHORS OR COPYRIGHT HOLDERS BE LIABLE FOR ANY CLAIM, DAMAGES OR OTHER
#  LIABILITY, WHETHER IN AN ACTION OF CONTRACT, TORT OR OTHERWISE, ARISING FROM,
#  OUT OF OR IN CONNECTION WITH THE SOFTWARE OR THE USE OR OTHER DEALINGS IN THE
#  SOFTWARE.
import subprocess
import sys
import os
import random
import asyncio
from pathlib import Path
from getpass import getpass
import urllib3
import requests
import zstandard as zstd
from substrateinterface import Keypair
from nacl.exceptions import CryptoError

from communex.compat.key import is_encrypted, classic_load_key

import smartdrive
from smartdrive.logging_config import logger
from smartdrive.cli.errors import NoValidatorsAvailableException
from smartdrive.cli.spinner import Spinner
from smartdrive.cli.utils import decrypt_and_decompress, compress_encrypt_and_save
from smartdrive.commune.errors import CommuneNetworkUnreachable
from smartdrive.commune.module._protocol import create_headers
from smartdrive.commune.request import get_active_validators, EXTENDED_PING_TIMEOUT
from smartdrive.models.event import StoreInputParams, RetrieveInputParams, RemoveInputParams
from smartdrive.sign import sign_data
from smartdrive.commune.utils import calculate_hash_stream

urllib3.disable_warnings(urllib3.exceptions.InsecureRequestWarning)


def store_handler(file_path: str, key_name: str = None, testnet: bool = False):
    """
    Encrypts, compresses, and sends a file storage request to the SmartDrive network.

    This function performs the following steps:
    1. Compresses the file.
    2. Signs the request data.
    3. Sends the request to the SmartDrive network and waits for the transaction UUID.

    Params:
        file_path (str): The path to the file to be stored.
        key_name (str, optional): An optional key for encryption. If not provided, it will be requested.
        testnet (bool, optional): Flag to indicate if the testnet should be used. Default is False.

    Raises:
        NoValidatorsAvailableException: If no validators are available.
        requests.RequestException: If there is a network error during the request.
        Exception: For any other unexpected errors.

    """
    smartdrive.check_version(sys.argv)

    file_path = os.path.expanduser(file_path)

    if not Path(file_path).is_file():
        logger.error(f"File {file_path} does not exist or is a directory.")
        return

    key = _get_key(key_name)

    # Step 1: Compress the file
    spinner = Spinner("Compressing file")
    spinner.start()

    try:
        temp_file_path = compress_encrypt_and_save(file_path, key.private_key)
        spinner.stop_with_message("Done!")

        with open(temp_file_path, 'rb') as temp_file:
            file_hash = calculate_hash_stream(temp_file)
            file_size_bytes = os.path.getsize(temp_file_path)

<<<<<<< HEAD
        input_params = StoreInputParams(file=file_hash, file_size_bytes=file_size_bytes)
=======
        input_params = StoreInputParams(file_hash=calculate_hash(compressed_data), file_size_bytes=len(compressed_data))
>>>>>>> a6028bfb
        signed_data = sign_data(input_params.dict(), key)

        # Step 3: Send the request
        spinner = Spinner("Sending request")
        spinner.start()

        validator_url = _get_validator_url(key, testnet)
        headers = create_headers(signed_data, key, show_content_type=False)
        headers["X-File-Hash"] = file_hash
        headers["X-File-Size"] = str(file_size_bytes)

        response = requests.post(
            url=f"{validator_url}/store/request",
            headers=headers,
            json=input_params.dict(),
            verify=False
        )

        response.raise_for_status()
        message = response.json()

        store_request_event_uuid = message.get("store_request_event_uuid")
        spinner.stop_with_message("Done!")

        if store_request_event_uuid:
            logger.info(f"Your data will be stored soon. Your file UUID is: {store_request_event_uuid}")
            subprocess.Popen(
                [sys.executable, "smartdrive/cli/scripts/async_upload_file.py", temp_file_path, file_hash, str(file_size_bytes), store_request_event_uuid, key_name, str(testnet)],
                close_fds=True,
                start_new_session=True
            )

    except NoValidatorsAvailableException:
        spinner.stop_with_message("Error: No validators available")
    except requests.RequestException as e:
        try:
            error_message = e.response.json().get('detail', 'Unknown error')
            spinner.stop_with_message(f"Error: {error_message}.")
        except ValueError:
            spinner.stop_with_message("Error: Network error.")
    except Exception:
        spinner.stop_with_message("Unexpected error.")


def retrieve_handler(file_uuid: str, file_path: str, key_name: str = None, testnet: bool = False):
    """
    Retrieve, decompress, and decrypt a file from the SmartDrive network.

    This function performs the following steps:
    1. Retrieves the file from the SmartDrive network.
    2. Decompresses the file.
    3. Decrypts the file and saves it to the specified path.

    Params:
        file_uuid (str): The UUID of the file to be retrieved.
        file_path (str): The path where the retrieved file will be saved.
        key_name (str, optional): An optional key for decryption. If not provided, it will be requested.
        testnet (bool, optional): Flag to indicate if the testnet should be used. Default is False.

    Raises:
        NoValidatorsAvailableException: If no validators are available.
        requests.RequestException: If there is a network error during the request.
        lzma.LZMAError: If decompression fails due to corrupted data or incorrect key.
        Exception: For any other unexpected errors.
    """
    smartdrive.check_version(sys.argv)

    key = _get_key(key_name)

    try:
        # Step 1: Retrieve the file
        spinner = Spinner(f"Retrieving file with UUID: {file_uuid}")
        spinner.start()

        validator_url = _get_validator_url(key, testnet)
        input_params = RetrieveInputParams(file_uuid=file_uuid)
        headers = create_headers(sign_data(input_params.dict(), key), key)

        response = requests.get(f"{validator_url}/retrieve", params=input_params.dict(), headers=headers, verify=False)

        response.raise_for_status()
        spinner.stop_with_message("Done!")

        # Step 2: Decompress and storing the file
        spinner = Spinner("Decompressing")
        spinner.start()

        try:
            filename = decrypt_and_decompress(response.content, key.private_key[:32], file_path)

            spinner.stop_with_message("Done!")
            logger.info(f"Data downloaded and decompressed successfully in {file_path}{filename}")

        except zstd.Error:
            spinner.stop_with_message("Error: Decompression failed.")
            logger.error("Error: Decompression failed. The data is corrupted or the format is incorrect.")
            return

    except NoValidatorsAvailableException:
        spinner.stop_with_message("Error: No validators available")
    except requests.RequestException as e:
        try:
            error_message = e.response.json().get('detail', 'Unknown error')
            spinner.stop_with_message(f"Error: {error_message}.")
        except ValueError:
            spinner.stop_with_message("Error: Network error.")
    except Exception as e:
        spinner.stop_with_message(f"Unexpected error: {e}")


def remove_handler(file_uuid: str, key_name: str = None, testnet: bool = False):
    """
    Remove a file from the SmartDrive network.

    This function performs the following steps:
    1. Sends a request to remove the file from the SmartDrive network.
    2. Checks the response to confirm removal.

    Params:
        file_uuid (str): The UUID of the file to be removed.
        key_name (str, optional): An optional key for decryption. If not provided, it will be requested.
        testnet (bool, optional): Flag to indicate if the testnet should be used. Default is False.

    Raises:
        NoValidatorsAvailableException: If no validators are available.
        requests.RequestException: If there is a network error during the request.
        Exception: For any other unexpected errors.
    """
    smartdrive.check_version(sys.argv)

    # Retrieve the key
    key = _get_key(key_name)

    try:
        # Step 1: Send remove request
        spinner = Spinner(f"Removing file with UUID: {file_uuid}")
        spinner.start()

        validator_url = _get_validator_url(key, testnet)
        input_params = RemoveInputParams(file_uuid=file_uuid)
        headers = create_headers(sign_data(input_params.dict(), key), key)
        response = requests.delete(f"{validator_url}/remove", params=input_params.dict(), headers=headers, verify=False)

        response.raise_for_status()
        spinner.stop_with_message("Done!")

        logger.info(f"File {file_uuid} will be removed.")

    except NoValidatorsAvailableException:
        spinner.stop_with_message("Error: No validators available")
    except requests.RequestException as e:
        try:
            error_message = e.response.json().get('detail', 'Unknown error')
            spinner.stop_with_message(f"Error: {error_message}.")
        except ValueError:
            spinner.stop_with_message("Error: Network error.")
    except Exception as e:
        spinner.stop_with_message(f"Unexpected error: {e}")


def _get_key(key_name: str) -> Keypair:
    """
    Retrieve the encryption key.

    Params:
        key_name (str): The name of the key.

    Returns:
        Keypair: The retrieved key.

    Example:
        key = _get_key("my-key")
    """
    if not key_name:
        key_name = input("Key: ")

    password = getpass("Password: ") if is_encrypted(key_name) else ""

    try:
        key = classic_load_key(key_name, password)
    except CryptoError:
        logger.error("Error: Decryption failed. Ciphertext failed verification.")
        exit(1)
    except FileNotFoundError:
        logger.error("Error: Key not found.")
        exit(1)

    return key


def _get_validator_url(key: Keypair, testnet: bool = False) -> str:
    """
    Get the URL of an active validator.

    Params:
        key (Keypair): The keypair object.
        testnet (bool, optional): Flag to indicate if the testnet should be used.

    Returns:
        str: The URL of an active validator.
    """
    loop = asyncio.get_event_loop()
    netuid = smartdrive.TESTNET_NETUID if testnet else smartdrive.NETUID

    try:
        validators = loop.run_until_complete(get_active_validators(key, netuid, EXTENDED_PING_TIMEOUT))
    except CommuneNetworkUnreachable:
        raise NoValidatorsAvailableException

    if not validators:
        raise NoValidatorsAvailableException

    validator = random.choice(validators)
    return f"https://{validator.connection.ip}:{validator.connection.port}"<|MERGE_RESOLUTION|>--- conflicted
+++ resolved
@@ -91,11 +91,7 @@
             file_hash = calculate_hash_stream(temp_file)
             file_size_bytes = os.path.getsize(temp_file_path)
 
-<<<<<<< HEAD
-        input_params = StoreInputParams(file=file_hash, file_size_bytes=file_size_bytes)
-=======
-        input_params = StoreInputParams(file_hash=calculate_hash(compressed_data), file_size_bytes=len(compressed_data))
->>>>>>> a6028bfb
+        input_params = StoreInputParams(file_hash=file_hash, file_size_bytes=file_size_bytes)
         signed_data = sign_data(input_params.dict(), key)
 
         # Step 3: Send the request
