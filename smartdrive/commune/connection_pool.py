--- conflicted
+++ resolved
@@ -49,43 +49,6 @@
     pass
 
 
-<<<<<<< HEAD
-class ThreadWithReturnValue(threading.Thread):
-    def __init__(self, target=None, args=()):
-        super().__init__(target=target, args=args)
-        self._return = None
-        self._exception = None
-
-    def run(self):
-        try:
-            if self._target:
-                self._return = self._target(*self._args)
-        except Exception as e:
-            self._exception = e
-
-    def join(self, *args, **kwargs):
-        super().join(*args, **kwargs)
-        if self._exception:
-            raise self._exception
-        return self._return
-
-
-def _run_with_timeout(target, args=(), timeout=TIMEOUT):
-    if not isinstance(args, tuple):
-        args = (args,)
-
-    thread = ThreadWithReturnValue(target=target, args=args)
-    thread.start()
-    thread.join(timeout)
-    if thread.is_alive():
-        raise TimeoutException("Operation timed out")
-    if thread._exception:
-        raise thread._exception
-    return thread._return
-
-
-=======
->>>>>>> 0ced454d
 class ConnectionPool:
     def __init__(self, testnet, max_pool_size=POOL_SIZE, num_connections=DEFAULT_NUM_CONNECTIONS):
         comx_settings = ComxSettings()
@@ -160,15 +123,6 @@
 
 
 @retry_on_failure(retries=RETRIES)
-<<<<<<< HEAD
-def _get_staketo_with_timeout(client, ss58_address, timeout=TIMEOUT):
-    return _run_with_timeout(client.get_staketo, ss58_address, timeout)
-
-
-def get_staketo(ss58_address: Ss58Address, timeout=TIMEOUT) -> Dict[str, int]:
-    try:
-        result = _get_staketo_with_timeout(ss58_address=ss58_address, timeout=timeout)
-=======
 async def _get_staketo_with_timeout(client, ss58_address, timeout=TIMEOUT):
     loop = asyncio.get_running_loop()
     try:
@@ -180,7 +134,6 @@
 async def get_staketo(ss58_address: Ss58Address, timeout=TIMEOUT) -> Dict[str, int]:
     try:
         result = await _get_staketo_with_timeout(ss58_address=ss58_address, timeout=timeout)
->>>>>>> 0ced454d
         if result is not None:
             return result
     except Exception:
@@ -206,13 +159,6 @@
 
 
 @retry_on_failure(retries=RETRIES)
-<<<<<<< HEAD
-def _get_modules_with_timeout(client, request_dict, timeout=TIMEOUT):
-    return _run_with_timeout(client.query_batch_map, (request_dict,), timeout=timeout)
-
-
-def get_modules(netuid: int, timeout=TIMEOUT) -> List[ModuleInfo]:
-=======
 async def _get_modules_with_timeout(client, request_dict, timeout=TIMEOUT):
     loop = asyncio.get_running_loop()
     try:
@@ -222,7 +168,6 @@
 
 
 async def get_modules(netuid: int, timeout=TIMEOUT) -> List[ModuleInfo]:
->>>>>>> 0ced454d
     request_dict: dict[Any, Any] = {
         "SubspaceModule": [
             ("Keys", [netuid]),
@@ -232,13 +177,8 @@
             ("StakeFrom", [])
         ]
     }
-
-    try:
-<<<<<<< HEAD
-        result = _get_modules_with_timeout(request_dict=request_dict, timeout=timeout)
-=======
+    try:
         result = await _get_modules_with_timeout(request_dict=request_dict, timeout=timeout)
->>>>>>> 0ced454d
         if result is not None:
 
             modules_info = []
@@ -265,18 +205,10 @@
                         if connection:
                             modules_info.append(ModuleInfo(uid, key, connection, incentive, dividend, stake))
 
-<<<<<<< HEAD
-            return modules_info
-
-    except Exception as e:
-        print(f"Error in get_modules: {e}")
-
-=======
                 return modules_info
 
     except Exception:
         logger.error("Error getting modules", exc_info=True)
->>>>>>> 0ced454d
     raise CommuneNetworkUnreachable()
 
 
