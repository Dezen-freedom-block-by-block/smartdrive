--- conflicted
+++ resolved
@@ -45,11 +45,7 @@
 
 
 class ModuleInfo:
-<<<<<<< HEAD
     def __init__(self, uid: str, ss58_address: Ss58Address, connection: ConnectionInfo, incentives: Optional[int] = None, dividends: Optional[int] = None, stake: Optional[int] = None):
-=======
-    def __init__(self, uid: str, ss58_address: Ss58Address, connection: ConnectionInfo, incentive: Optional[int] = None, dividends: Optional[int] = None, stake: Optional[int] = None):
->>>>>>> cd0da7d1
         self.uid = uid
         self.ss58_address = ss58_address
         self.connection = connection
@@ -58,11 +54,7 @@
         self.stake = stake
 
     def __repr__(self):
-<<<<<<< HEAD
         return f"ModuleInfo(uid={self.uid}, ss58_address={self.ss58_address}, connection={self.connection}, incentives={self.incentives}, dividends={self.dividends}, stake={self.stake})"
-=======
-        return f"ModuleInfo(uid={self.uid}, ss58_address={self.ss58_address}, connection={self.connection}, incentive={self.incentive}, dividends={self.dividends}, stake={self.stake})"
->>>>>>> cd0da7d1
 
 
 def get_modules(comx_client: CommuneClient, netuid: int) -> List[ModuleInfo]:
@@ -113,9 +105,26 @@
     return modules_info
 
 
-def get_validators(comx_client: CommuneClient, netuid: int) -> List[ModuleInfo]:
-    modules = get_modules(comx_client, netuid)
-    return list(filter(lambda module: module.incentives < module.dividends, modules))
+async def vote(key: Keypair, comx_client: CommuneClient, uids: list[int], weights: list[int], netuid: int):
+    """
+    Perform a vote on the network.
+
+    This function sends a voting transaction to the network using the provided key for authentication.
+    Each UID in the `uids` list is voted for with the corresponding weight from the `weights` list.
+
+    Params:
+        key (Keypair): Key used to authenticate the vote.
+        comx_client (CommuneClient): Client to perform the vote.
+        uids (list[int]): List of unique identifiers (UIDs) of the nodes to vote for.
+        weights (list[int]): List of weights associated with each UID.
+        netuid (int): Network identifier used for the votes.
+    """
+    print(f"Voting uids: {uids} - weights: {weights}")
+    try:
+        loop = asyncio.get_running_loop()
+        await loop.run_in_executor(None, comx_client.vote, key, uids, weights, netuid)
+    except Exception as e:
+        print(e)
 
 
 async def get_active_validators(key: Keypair, comx_client: CommuneClient, netuid: int) -> List[ModuleInfo]:
@@ -147,9 +156,6 @@
     return list(filter(lambda validator: validator.stake > TRUTHFUL_STAKE_AMOUNT, active_validators))
 
 
-<<<<<<< HEAD
-def get_miners(comx_client: CommuneClient, netuid: int) -> List[ModuleInfo]:
-=======
 async def ping_leader_validator(key: Keypair, module: ModuleInfo, retries: int = 3, sleep_time: int = 5) -> bool:
     for _ in range(retries):
         if (response := await execute_miner_request(key, module.connection, module.ss58_address, "ping", timeout=PING_TIMEOUT)) and response["type"] == "validator":
@@ -159,7 +165,6 @@
 
 
 def get_filtered_modules(comx_client: CommuneClient, netuid: int, type: str = "Miner") -> List[ModuleInfo]:
->>>>>>> cd0da7d1
     """
     Retrieve a list of miners or validators.
 
@@ -178,14 +183,9 @@
     result = []
 
     for module in modules:
-<<<<<<< HEAD
-        if (module.incentives == module.dividends == 0) or module.incentives > module.dividends:
-            miners.append(module)
-=======
         condition = module.incentive > module.dividends if type == "miner" else module.incentive < module.dividends
         if (module.incentive == module.dividends == 0) or condition:
             result.append(module)
->>>>>>> cd0da7d1
 
     return result
 
@@ -213,28 +213,6 @@
         if (response := await execute_miner_request(key, module.connection, module.ss58_address, "ping", timeout=PING_TIMEOUT)) and response["type"] == "miner"
     ]
     return active_miners
-
-
-async def vote(key: Keypair, comx_client: CommuneClient, uids: list[int], weights: list[int], netuid: int):
-    """
-    Perform a vote on the network.
-
-    This function sends a voting transaction to the network using the provided key for authentication.
-    Each UID in the `uids` list is voted for with the corresponding weight from the `weights` list.
-
-    Params:
-        key (Keypair): Key used to authenticate the vote.
-        comx_client (CommuneClient): Client to perform the vote.
-        uids (list[int]): List of unique identifiers (UIDs) of the nodes to vote for.
-        weights (list[int]): List of weights associated with each UID.
-        netuid (int): Network identifier used for the votes.
-    """
-    print(f"Voting uids: {uids} - weights: {weights}")
-    try:
-        loop = asyncio.get_running_loop()
-        await loop.run_in_executor(None, comx_client.vote, key, uids, weights, netuid)
-    except Exception as e:
-        print(e)
 
 
 async def execute_miner_request(validator_key: Keypair, connection: ConnectionInfo, miner_key: Ss58Address, action: str, params: Dict[str, Any] = None, timeout: int = CALL_TIMEOUT):
